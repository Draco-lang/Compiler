--- conflicted
+++ resolved
@@ -27,18 +27,6 @@
     public static TypeSymbol Never => NeverTypeSymbol.Instance;
     public static TypeSymbol ErrorType { get; } = new ErrorTypeSymbol("<error>");
     public static TypeSymbol UninferredType { get; } = new ErrorTypeSymbol("?");
-<<<<<<< HEAD
-    public static TypeSymbol Unit { get; } = new PrimitiveTypeSymbol("unit", "System.Void", isValueType: true);
-    public static TypeSymbol Int32 { get; } = new PrimitiveTypeSymbol("int32", "System.Int32", isValueType: true);
-    public static TypeSymbol Float64 { get; } = new PrimitiveTypeSymbol("float64", "System.Double", isValueType: true);
-    public static TypeSymbol String { get; } = new PrimitiveTypeSymbol("string", "System.String", isValueType: false);
-    public static TypeSymbol Bool { get; } = new PrimitiveTypeSymbol("bool", "System.Bool", isValueType: true);
-    public static TypeSymbol Object { get; } = new PrimitiveTypeSymbol("object", "System.Object", isValueType: false);
-    public static ArrayTypeSymbol Array { get; } = new(1);
-    public static ArrayConstructorSymbol ArrayCtor { get; } = new(1);
-
-    public static IEnumerable<Symbol> GenerateIntrinsicSymbols()
-=======
     public static TypeSymbol Unit { get; } = new PrimitiveTypeSymbol("unit", isValueType: true);
 
     // Types backed by metadata potentially, nonstatic
@@ -79,7 +67,6 @@
         .ToImmutableArray();
 
     private IEnumerable<Symbol> GenerateIntrinsicSymbols()
->>>>>>> 21394872
     {
         // Array types from 2D to 8D
         for (var i = 2; i <= 8; ++i)
