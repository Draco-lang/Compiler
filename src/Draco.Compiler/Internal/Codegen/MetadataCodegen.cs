using System;
using System.Collections.Generic;
using System.Collections.Immutable;
using System.Diagnostics;
using System.IO;
using System.Reflection;
using System.Reflection.Metadata;
using System.Reflection.Metadata.Ecma335;
using System.Reflection.PortableExecutable;
using System.Runtime.CompilerServices;
using Draco.Compiler.Api;
using Draco.Compiler.Internal.OptimizingIr.Model;
using Draco.Compiler.Internal.Symbols;
using Draco.Compiler.Internal.Symbols.Generic;
using Draco.Compiler.Internal.Symbols.Metadata;
using Draco.Compiler.Internal.Symbols.Source;
using Draco.Compiler.Internal.Symbols.Synthetized;

namespace Draco.Compiler.Internal.Codegen;

/// <summary>
/// Generates metadata.
/// </summary>
internal sealed class MetadataCodegen : MetadataWriter
{
    public static void Generate(Compilation compilation, IAssembly assembly, Stream peStream, Stream? pdbStream)
    {
        var codegen = new MetadataCodegen(
            compilation: compilation,
            assembly: assembly,
            writePdb: pdbStream is not null);
        codegen.EncodeAssembly();
        codegen.WritePe(peStream);
        if (pdbStream is not null) codegen.PdbCodegen!.WritePdb(pdbStream);
    }

    public static byte[] MicrosoftPublicKeyToken { get; } = new byte[] { 0xb0, 0x3f, 0x5f, 0x7f, 0x11, 0xd5, 0x0a, 0x3a };

    /// <summary>
    /// The compilation that started codegen.
    /// </summary>
    public Compilation Compilation { get; }

    /// <summary>
    /// The PDB code-generator, in case we generate PDBs.
    /// </summary>
    public PdbCodegen? PdbCodegen { get; }

    /// <summary>
    /// The handle for the written module.
    /// </summary>
    public ModuleDefinitionHandle ModuleDefinitionHandle { get; private set; }

    /// <summary>
    /// The handle for the written assembly.
    /// </summary>
    public AssemblyDefinitionHandle AssemblyDefinitionHandle { get; private set; }

    /// <summary>
    /// Handle for the entry point.
    /// </summary>
    public MethodDefinitionHandle EntryPointHandle { get; private set; }

    private WellKnownTypes WellKnownTypes => this.Compilation.WellKnownTypes;

    private readonly IAssembly assembly;
    private readonly BlobBuilder ilBuilder = new();
    private readonly Dictionary<Global, MemberReferenceHandle> globalReferenceHandles = new();
    private readonly Dictionary<IProcedure, MemberReferenceHandle> procedureReferenceHandles = new();
    private readonly Dictionary<Symbol, MemberReferenceHandle> intrinsicReferenceHandles = new();
    private readonly TypeReferenceHandle freeFunctionsTypeReferenceHandle;

    private MetadataCodegen(Compilation compilation, IAssembly assembly, bool writePdb)
    {
        this.Compilation = compilation;
        if (writePdb) this.PdbCodegen = new(this);
        this.assembly = assembly;
        this.freeFunctionsTypeReferenceHandle = this.GetOrAddTypeReference(
            module: this.ModuleDefinitionHandle,
            @namespace: null,
            name: "FreeFunctions");
        this.LoadIntrinsics();
        this.WriteModuleAndAssemblyDefinition();
    }

    private void LoadIntrinsics()
    {
    }

    private void WriteModuleAndAssemblyDefinition()
    {
        var assemblyName = this.assembly.Name;
        var moduleName = Path.ChangeExtension(assemblyName, ".dll");
        this.ModuleDefinitionHandle = this.AddModuleDefinition(
            generation: 0,
            name: moduleName,
            // TODO: Proper module-version ID
            moduleVersionId: Guid.NewGuid());
        this.AssemblyDefinitionHandle = this.AddAssemblyDefinition(
            name: assemblyName,
            // TODO: Proper versioning
            version: new(1, 0, 0, 0));

        // Create type definition for the special <Module> type that holds global functions
        // Note, that we don't use that for our free-functions
        this.AddTypeDefinition(
            attributes: default,
            @namespace: default,
            name: "<Module>",
            baseType: default,
            fieldList: MetadataTokens.FieldDefinitionHandle(1),
            methodList: MetadataTokens.MethodDefinitionHandle(1));
    }

    public MemberReferenceHandle GetGlobalReferenceHandle(Global global)
    {
        if (!this.globalReferenceHandles.TryGetValue(global, out var handle))
        {
            // Add the field reference
            handle = this.AddMemberReference(
                parent: this.freeFunctionsTypeReferenceHandle,
                name: global.Name,
                signature: this.EncodeGlobalSignature(global));
            // Cache
            this.globalReferenceHandles.Add(global, handle);
        }
        return handle;
    }

    public MemberReferenceHandle GetProcedureReferenceHandle(IProcedure procedure)
    {
        if (!this.procedureReferenceHandles.TryGetValue(procedure, out var handle))
        {
            var signature = this.EncodeProcedureSignature(procedure);
            handle = this.AddMemberReference(
                parent: this.freeFunctionsTypeReferenceHandle,
                name: procedure.Name,
                signature: signature);
            this.procedureReferenceHandles.Add(procedure, handle);
        }
        return handle;
    }

    public UserStringHandle GetStringLiteralHandle(string text) => this.MetadataBuilder.GetOrAddUserString(text);

    public MemberReferenceHandle GetIntrinsicReferenceHandle(Symbol symbol) => this.intrinsicReferenceHandles[symbol];

    // TODO: This can be cached by symbol to avoid double reference instertion
    public EntityHandle GetEntityHandle(Symbol symbol)
    {
<<<<<<< HEAD
        FunctionSymbol func => this.AddMemberReference(
            parent: this.GetTypeReferenceHandle(func.ContainingSymbol),
            name: func.Name,
            signature: this.EncodeBlob(e =>
=======
        switch (symbol)
        {
        // If we can translate a symbol to a metadata type, get the handle for that
        // This is because primitives are encoded differently as an entity handle
        case Symbol when this.WellKnownTypes.TryTranslateIntrinsicToMetadataSymbol(symbol, out var metadataSymbol):
            return this.GetEntityHandle(metadataSymbol);

        case MetadataAssemblySymbol assembly:
            return this.AddAssemblyReference(assembly);

        // Metadata types
        case IMetadataSymbol metadataSymbol when metadataSymbol is TypeSymbol or MetadataStaticClassSymbol:
            Debug.Assert(symbol.ContainingSymbol is not null);
            return this.GetOrAddTypeReference(
                parent: this.GetContainerEntityHandle(symbol.ContainingSymbol),
                @namespace: GetNamespaceForSymbol(symbol),
                name: metadataSymbol.MetadataName);

        // Generic type instance
        case TypeSymbol typeSymbol when typeSymbol.IsGenericInstance:
        {
            Debug.Assert(typeSymbol.GenericDefinition is not null);
            var blob = this.EncodeBlob(e =>
>>>>>>> 675de34c
            {
                var encoder = e.TypeSpecificationSignature();
                var typeRef = this.GetEntityHandle(typeSymbol.GenericDefinition);
                var argsEncoder = encoder.GenericInstantiation(
                    genericType: typeRef,
                    genericArgumentCount: typeSymbol.GenericArguments.Length,
                    isValueType: typeSymbol.IsValueType);
                foreach (var arg in typeSymbol.GenericArguments)
                {
                    this.EncodeSignatureType(argsEncoder.AddArgument(), arg);
                }
            });
            return this.MetadataBuilder.AddTypeSpecification(blob);
        }

        // Generic function instance
        case FunctionSymbol func when func.IsGenericInstance:
        {
            Debug.Assert(func.GenericDefinition is not null);
            var blob = this.EncodeBlob(e =>
            {
                var encoder = e.MethodSpecificationSignature(func.GenericArguments.Length);
                foreach (var arg in func.GenericArguments)
                {
                    this.EncodeSignatureType(encoder.AddArgument(), arg);
                }
            });
            var genericDef = this.GetEntityHandle(func.GenericDefinition);
            return this.MetadataBuilder.AddMethodSpecification(genericDef, blob);
        }

        // Nongeneric function
        case FunctionSymbol func:
            return this.AddMemberReference(
                parent: func.ContainingSymbol is null
                    ? this.freeFunctionsTypeReferenceHandle
                    : this.GetEntityHandle(func.ContainingSymbol),
                name: func.Name,
                signature: this.EncodeBlob(e =>
                {
                    e
                        .MethodSignature(
                            genericParameterCount: func.GenericParameters.Length,
                            isInstanceMethod: func.IsMember)
                        .Parameters(func.Parameters.Length, out var returnType, out var parameters);
                    this.EncodeReturnType(returnType, func.ReturnType);
                    foreach (var param in func.Parameters)
                    {
                        this.EncodeSignatureType(parameters.AddParameter().Type(), param.Type);
                    }
                }));

        // NOTE: Temporary while we only have one module
        case SourceModuleSymbol:
            return this.freeFunctionsTypeReferenceHandle;

        default:
            throw new ArgumentOutOfRangeException(nameof(symbol));
        }
    }

<<<<<<< HEAD
    // TODO: Cache?
    public EntityHandle GetTypeReferenceHandle(Symbol? symbol) => symbol switch
    {
        Symbol s when this.WellKnownTypes.TryTranslateIntrinsicToMetadataSymbol(s, out var metadataSymbol) =>
            this.GetTypeReferenceHandle(metadataSymbol),
        MetadataStaticClassSymbol staticClass => this.GetOrAddTypeReference(
            parent: this.GetContainingTypeOrModuleHandle(symbol.ContainingSymbol),
            @namespace: GetNamespaceForSymbol(symbol),
            name: staticClass.MetadataName),
        MetadataTypeSymbol metadataType => this.GetOrAddTypeReference(
            parent: this.GetContainingTypeOrModuleHandle(symbol.ContainingSymbol),
            @namespace: GetNamespaceForSymbol(symbol),
            name: metadataType.MetadataName),
        TypeInstanceSymbol instance => this.GetTypeInstanceReferenceHandle(instance),
        _ => throw new ArgumentOutOfRangeException(nameof(symbol)),
    };

    private EntityHandle GetTypeInstanceReferenceHandle(TypeInstanceSymbol instance)
    {
        var blob = this.EncodeBlob(e =>
        {
            var encoder = e.TypeSpecificationSignature();
            var typeRef = this.GetTypeReferenceHandle(instance.GenericDefinition);
            var argsEncoder = encoder.GenericInstantiation(typeRef, instance.GenericArguments.Length, instance.IsValueType);
            foreach (var arg in instance.GenericArguments)
            {
                this.EncodeSignatureType(argsEncoder.AddArgument(), arg);
            }
        });
        return this.MetadataBuilder.AddTypeSpecification(blob);
    }

    private EntityHandle GetContainingTypeOrModuleHandle(Symbol? symbol) => symbol switch
    {
        MetadataNamespaceSymbol ns => this.GetContainingTypeOrModuleHandle(ns.ContainingSymbol),
        MetadataAssemblySymbol module => this.GetOrAddAssemblyReference(
=======
    private EntityHandle GetContainerEntityHandle(Symbol symbol) => symbol switch
    {
        MetadataNamespaceSymbol ns => this.GetContainerEntityHandle(ns.ContainingSymbol),
        MetadataAssemblySymbol module => this.AddAssemblyReference(module),
        MetadataTypeSymbol type => this.GetOrAddTypeReference(
            assembly: this.AddAssemblyReference(type.Assembly),
            @namespace: GetNamespaceForSymbol(type),
            name: type.Name),
        _ => throw new ArgumentOutOfRangeException(nameof(symbol)),
    };

    private AssemblyReferenceHandle AddAssemblyReference(MetadataAssemblySymbol module) =>
        this.GetOrAddAssemblyReference(
>>>>>>> 675de34c
            name: module.Name,
            version: new(1, 0)); // TODO: What version?

    private static string? GetNamespaceForSymbol(Symbol symbol) => symbol switch
    {
        MetadataStaticClassSymbol staticClass => GetNamespaceForSymbol(staticClass.ContainingSymbol),
        MetadataTypeSymbol type => GetNamespaceForSymbol(type.ContainingSymbol),
        MetadataNamespaceSymbol ns => ns.FullName,
        _ when symbol.ContainingSymbol is not null => GetNamespaceForSymbol(symbol.ContainingSymbol),
        _ => throw new ArgumentOutOfRangeException(nameof(symbol)),
    };

    private void EncodeAssembly()
    {
        // Go through globals
        foreach (var global in this.assembly.Globals.Values) this.EncodeGlobal(global);

        // Go through procedures
        foreach (var procedure in this.assembly.Procedures.Values)
        {
            // Global initializer will get special treatment
            if (ReferenceEquals(this.assembly.GlobalInitializer, procedure)) continue;

            // Encode the procedure
            var handle = this.EncodeProcedure(procedure);

            // If this is the entry point, save it
            if (ReferenceEquals(this.assembly.EntryPoint, procedure)) this.EntryPointHandle = handle;
        }

        // Compile global initializer too
        this.EncodeProcedure(this.assembly.GlobalInitializer, specialName: ".cctor");

        // Reference System.Object from System.Runtime
        var systemRuntime = this.GetOrAddAssemblyReference(
            name: "System.Runtime",
            version: new System.Version(7, 0, 0, 0),
            publicKeyOrToken: MicrosoftPublicKeyToken);
        var systemObject = this.GetOrAddTypeReference(
           assembly: systemRuntime,
           @namespace: "System",
           name: "Object");

        // Create the free-functions type
        this.AddTypeDefinition(
            attributes: TypeAttributes.Public | TypeAttributes.Class | TypeAttributes.AutoLayout | TypeAttributes.BeforeFieldInit | TypeAttributes.Abstract | TypeAttributes.Sealed,
            @namespace: default,
            name: "FreeFunctions",
            baseType: systemObject,
            // TODO: Again, this should be read up from an index
            fieldList: MetadataTokens.FieldDefinitionHandle(1),
            // TODO: This depends on the order of types
            // we likely want to read this up from an index
            methodList: MetadataTokens.MethodDefinitionHandle(1));

        // If we write a PDB, we add the debuggable attribute to the assembly
        if (this.PdbCodegen is not null)
        {
            var debuggableAttribute = this.GetOrAddTypeReference(
                assembly: systemRuntime,
                @namespace: "System.Diagnostics",
                name: "DebuggableAttribute");
            var debuggingModes = this.GetOrAddTypeReference(
                containingType: debuggableAttribute,
                @namespace: "System.Diagnostics",
                name: "DebuggingModes");
            var debuggableAttributeCtor = this.AddMemberReference(
                parent: debuggableAttribute,
                name: ".ctor",
                signature: this.EncodeBlob(e =>
                {
                    e.MethodSignature().Parameters(1, out var returnType, out var parameters);
                    returnType.Void();
                    parameters.AddParameter().Type().Type(debuggingModes, true);
                }));
            this.AddAttribute(
                target: this.AssemblyDefinitionHandle,
                ctor: debuggableAttributeCtor,
                value: this.GetOrAddBlob(new byte[] { 01, 00, 07, 01, 00, 00, 00, 00 }));
        }
    }

    private FieldDefinitionHandle EncodeGlobal(Global global)
    {
        // Definition
        return this.AddFieldDefinition(
            attributes: FieldAttributes.Public | FieldAttributes.Static,
            name: global.Name,
            signature: this.EncodeGlobalSignature(global));
    }

    private MethodDefinitionHandle EncodeProcedure(IProcedure procedure, string? specialName = null)
    {
        // Encode instructions
        var cilCodegen = new CilCodegen(this, procedure);
        cilCodegen.EncodeProcedure();

        // Encode locals
        var allocatedLocals = cilCodegen.AllocatedLocals.ToImmutableArray();
        var localsHandle = this.EncodeLocals(allocatedLocals);

        // Encode body
        this.ilBuilder.Align(4);
        var encoder = new MethodBodyStreamEncoder(this.ilBuilder);
        var methodBodyOffset = encoder.AddMethodBody(
            instructionEncoder: cilCodegen.InstructionEncoder,
            // Since we don't do stackification yet, 8 is fine
            // TODO: This is where the stackification optimization step could help to reduce local allocation
            maxStack: 8,
            localVariablesSignature: localsHandle,
            attributes: MethodBodyAttributes.None,
            hasDynamicStackAllocation: false);

        // Determine attributes
        var attributes = MethodAttributes.Static | MethodAttributes.HideBySig;
        attributes |= specialName is null
            ? MethodAttributes.Public
            : MethodAttributes.Private | MethodAttributes.SpecialName | MethodAttributes.RTSpecialName;

        // Parameters
        var parameterList = this.NextParameterHandle;
        foreach (var param in procedure.ParametersInDefinitionOrder)
        {
            this.AddParameterDefinition(
                attributes: ParameterAttributes.None,
                name: param.Name,
                index: param.Index);
        }

        // Add definition
        var definitionHandle = this.MetadataBuilder.AddMethodDefinition(
            attributes: attributes,
            implAttributes: MethodImplAttributes.IL,
            name: this.GetOrAddString(specialName ?? procedure.Name),
            signature: this.EncodeProcedureSignature(procedure),
            bodyOffset: methodBodyOffset,
            parameterList: parameterList);

        // Add generic type parameters
        var genericIndex = 0;
        foreach (var typeParam in procedure.Generics)
        {
            this.MetadataBuilder.AddGenericParameter(
                parent: definitionHandle,
                attributes: GenericParameterAttributes.None,
                name: this.GetOrAddString(typeParam.Name),
                index: genericIndex++);
        }

        // Write out any debug information
        this.PdbCodegen?.EncodeProcedureDebugInfo(procedure, definitionHandle);

        return definitionHandle;
    }

    private BlobHandle EncodeGlobalSignature(Global global) =>
        this.EncodeBlob(e => this.EncodeSignatureType(e.Field().Type(), global.Type));

    private BlobHandle EncodeProcedureSignature(IProcedure procedure) => this.EncodeBlob(e =>
    {
        e
            .MethodSignature(genericParameterCount: procedure.Generics.Count)
            .Parameters(procedure.Parameters.Count, out var retEncoder, out var paramsEncoder);
        this.EncodeReturnType(retEncoder, procedure.ReturnType);
        foreach (var param in procedure.ParametersInDefinitionOrder)
        {
            this.EncodeSignatureType(paramsEncoder.AddParameter().Type(), param.Type);
        }
    });

    private StandaloneSignatureHandle EncodeLocals(ImmutableArray<AllocatedLocal> locals)
    {
        // We must not encode 0 locals
        if (locals.Length == 0) return default;
        return this.MetadataBuilder.AddStandaloneSignature(this.EncodeBlob(e =>
        {
            var localsEncoder = e.LocalVariableSignature(locals.Length);
            foreach (var local in locals)
            {
                var typeEncoder = localsEncoder.AddVariable().Type();
                Debug.Assert(local.Operand.Type is not null);
                this.EncodeSignatureType(typeEncoder, local.Operand.Type);
            }
        }));
    }

    public void EncodeReturnType(ReturnTypeEncoder encoder, TypeSymbol type)
    {
        if (SymbolEqualityComparer.Ground.Equals(type, IntrinsicSymbols.Unit)) { encoder.Void(); return; }

        this.EncodeSignatureType(encoder.Type(), type);
    }

    public void EncodeSignatureType(SignatureTypeEncoder encoder, TypeSymbol type)
    {
        if (SymbolEqualityComparer.Ground.Equals(type, IntrinsicSymbols.Bool)) { encoder.Boolean(); return; }
        if (SymbolEqualityComparer.Ground.Equals(type, IntrinsicSymbols.Int32)) { encoder.Int32(); return; }
        if (SymbolEqualityComparer.Ground.Equals(type, IntrinsicSymbols.Float64)) { encoder.Double(); return; }
        if (SymbolEqualityComparer.Ground.Equals(type, IntrinsicSymbols.String)) { encoder.String(); return; }
        if (SymbolEqualityComparer.Ground.Equals(type, IntrinsicSymbols.Object)) { encoder.Object(); return; }

        if (type.GenericArguments.Length > 0)
        {
            // Generic instantiation
<<<<<<< HEAD
            var genericsEncoder = encoder.GenericInstantiation(
                genericType: this.GetTypeReferenceHandle(type.GenericDefinition),
=======
            Debug.Assert(type.GenericDefinition is not null);
            var genericsEncoder = encoder.GenericInstantiation(
                genericType: this.GetEntityHandle(type.GenericDefinition),
>>>>>>> 675de34c
                genericArgumentCount: type.GenericArguments.Length,
                isValueType: type.IsValueType);
            foreach (var arg in type.GenericArguments)
            {
                this.EncodeSignatureType(genericsEncoder.AddArgument(), arg);
            }
            return;
        }

        if (type is MetadataTypeSymbol metadataType)
        {
            var reference = this.GetEntityHandle(metadataType);
            encoder.Type(reference, metadataType.IsValueType);
            return;
        }

        // TODO: Multi-dimensional arrays
        if (type is ArrayTypeSymbol { Rank: 1 } arrayType)
        {
            this.EncodeSignatureType(encoder.SZArray(), arrayType.ElementType);
            return;
        }

        if (type is TypeParameterSymbol typeParam)
        {
            if (typeParam.ContainingSymbol is FunctionSymbol func)
            {
                var index = func.GenericParameters.IndexOf(typeParam);
                Debug.Assert(index != -1);
                encoder.GenericMethodTypeParameter(index);
                return;
            }
            if (typeParam.ContainingSymbol is TypeSymbol containingType)
            {
                var index = containingType.GenericParameters.IndexOf(typeParam);
                Debug.Assert(index != -1);
                encoder.GenericTypeParameter(index);
                return;
            }
        }

        // TODO
        throw new NotImplementedException();
    }

    private void WritePe(Stream peStream)
    {
        var debugDirectoryBuilder = this.PdbCodegen?.EncodeDebugDirectory();
        var peHeaderBuilder = new PEHeaderBuilder(
            imageCharacteristics: Characteristics.Dll | Characteristics.ExecutableImage);
        var peBuilder = new ManagedPEBuilder(
            header: peHeaderBuilder,
            metadataRootBuilder: new(this.MetadataBuilder),
            ilStream: this.ilBuilder,
            entryPoint: this.EntryPointHandle,
            flags: CorFlags.ILOnly,
            // TODO: For deterministic builds
            deterministicIdProvider: null,
            debugDirectoryBuilder: debugDirectoryBuilder);

        var peBlob = new BlobBuilder();
        var contentId = peBuilder.Serialize(peBlob);
        peBlob.WriteContentTo(peStream);
    }
}<|MERGE_RESOLUTION|>--- conflicted
+++ resolved
@@ -148,12 +148,6 @@
     // TODO: This can be cached by symbol to avoid double reference instertion
     public EntityHandle GetEntityHandle(Symbol symbol)
     {
-<<<<<<< HEAD
-        FunctionSymbol func => this.AddMemberReference(
-            parent: this.GetTypeReferenceHandle(func.ContainingSymbol),
-            name: func.Name,
-            signature: this.EncodeBlob(e =>
-=======
         switch (symbol)
         {
         // If we can translate a symbol to a metadata type, get the handle for that
@@ -177,7 +171,6 @@
         {
             Debug.Assert(typeSymbol.GenericDefinition is not null);
             var blob = this.EncodeBlob(e =>
->>>>>>> 675de34c
             {
                 var encoder = e.TypeSpecificationSignature();
                 var typeRef = this.GetEntityHandle(typeSymbol.GenericDefinition);
@@ -239,44 +232,6 @@
         }
     }
 
-<<<<<<< HEAD
-    // TODO: Cache?
-    public EntityHandle GetTypeReferenceHandle(Symbol? symbol) => symbol switch
-    {
-        Symbol s when this.WellKnownTypes.TryTranslateIntrinsicToMetadataSymbol(s, out var metadataSymbol) =>
-            this.GetTypeReferenceHandle(metadataSymbol),
-        MetadataStaticClassSymbol staticClass => this.GetOrAddTypeReference(
-            parent: this.GetContainingTypeOrModuleHandle(symbol.ContainingSymbol),
-            @namespace: GetNamespaceForSymbol(symbol),
-            name: staticClass.MetadataName),
-        MetadataTypeSymbol metadataType => this.GetOrAddTypeReference(
-            parent: this.GetContainingTypeOrModuleHandle(symbol.ContainingSymbol),
-            @namespace: GetNamespaceForSymbol(symbol),
-            name: metadataType.MetadataName),
-        TypeInstanceSymbol instance => this.GetTypeInstanceReferenceHandle(instance),
-        _ => throw new ArgumentOutOfRangeException(nameof(symbol)),
-    };
-
-    private EntityHandle GetTypeInstanceReferenceHandle(TypeInstanceSymbol instance)
-    {
-        var blob = this.EncodeBlob(e =>
-        {
-            var encoder = e.TypeSpecificationSignature();
-            var typeRef = this.GetTypeReferenceHandle(instance.GenericDefinition);
-            var argsEncoder = encoder.GenericInstantiation(typeRef, instance.GenericArguments.Length, instance.IsValueType);
-            foreach (var arg in instance.GenericArguments)
-            {
-                this.EncodeSignatureType(argsEncoder.AddArgument(), arg);
-            }
-        });
-        return this.MetadataBuilder.AddTypeSpecification(blob);
-    }
-
-    private EntityHandle GetContainingTypeOrModuleHandle(Symbol? symbol) => symbol switch
-    {
-        MetadataNamespaceSymbol ns => this.GetContainingTypeOrModuleHandle(ns.ContainingSymbol),
-        MetadataAssemblySymbol module => this.GetOrAddAssemblyReference(
-=======
     private EntityHandle GetContainerEntityHandle(Symbol symbol) => symbol switch
     {
         MetadataNamespaceSymbol ns => this.GetContainerEntityHandle(ns.ContainingSymbol),
@@ -290,7 +245,6 @@
 
     private AssemblyReferenceHandle AddAssemblyReference(MetadataAssemblySymbol module) =>
         this.GetOrAddAssemblyReference(
->>>>>>> 675de34c
             name: module.Name,
             version: new(1, 0)); // TODO: What version?
 
@@ -495,14 +449,9 @@
         if (type.GenericArguments.Length > 0)
         {
             // Generic instantiation
-<<<<<<< HEAD
-            var genericsEncoder = encoder.GenericInstantiation(
-                genericType: this.GetTypeReferenceHandle(type.GenericDefinition),
-=======
             Debug.Assert(type.GenericDefinition is not null);
             var genericsEncoder = encoder.GenericInstantiation(
                 genericType: this.GetEntityHandle(type.GenericDefinition),
->>>>>>> 675de34c
                 genericArgumentCount: type.GenericArguments.Length,
                 isValueType: type.IsValueType);
             foreach (var arg in type.GenericArguments)
