using System.Threading;
using System.Threading.Tasks;
using Draco.Compiler.Api.Syntax;
using OmniSharp.Extensions.LanguageServer.Protocol.Client.Capabilities;
using OmniSharp.Extensions.LanguageServer.Protocol.Document;
using OmniSharp.Extensions.LanguageServer.Protocol.Models;

namespace Draco.LanguageServer.Handlers;

internal sealed class DracoDocumentFormattingHandler : DocumentFormattingHandlerBase
{
    private readonly DracoDocumentRepository repository;
    private readonly DocumentSelector documentSelector = Constants.DracoSourceDocumentSelector;

    public DracoDocumentFormattingHandler(DracoDocumentRepository repository)
    {
        this.repository = repository;
    }

    public override Task<TextEditContainer?> Handle(DocumentFormattingParams request, CancellationToken cancellationToken)
    {
<<<<<<< HEAD
        var source = this.repository.GetDocument(request.TextDocument.Uri);
        var tree = Program.Try(() => ParseTree.Parse(source));
        var originalRange = tree.Range;
        tree = Program.Try(() => tree.Format());
=======
        var uri = request.TextDocument.Uri.ToUri();
        var sourceText = this.repository.GetDocument(request.TextDocument.Uri);
        var tree = ParseTree.Parse(sourceText);
        var originalRange = tree.Root.Range;
        tree = tree.Format();
>>>>>>> a8aba12e
        var edit = new TextEdit()
        {
            NewText = tree.ToString(),
            Range = Translator.ToLsp(originalRange),
        };
        var container = new TextEditContainer(edit);
        return Task.FromResult(container)!;
    }

    protected override DocumentFormattingRegistrationOptions CreateRegistrationOptions(DocumentFormattingCapability capability, ClientCapabilities clientCapabilities) =>
        new()
        {
            DocumentSelector = this.documentSelector
        };
}<|MERGE_RESOLUTION|>--- conflicted
+++ resolved
@@ -19,18 +19,11 @@
 
     public override Task<TextEditContainer?> Handle(DocumentFormattingParams request, CancellationToken cancellationToken)
     {
-<<<<<<< HEAD
-        var source = this.repository.GetDocument(request.TextDocument.Uri);
-        var tree = Program.Try(() => ParseTree.Parse(source));
+        var uri = request.TextDocument.Uri.ToUri();
+        var sourceText = this.repository.GetDocument(request.TextDocument.Uri);
+        var tree = Program.Try(() => ParseTree.Parse(sourceText));
         var originalRange = tree.Range;
         tree = Program.Try(() => tree.Format());
-=======
-        var uri = request.TextDocument.Uri.ToUri();
-        var sourceText = this.repository.GetDocument(request.TextDocument.Uri);
-        var tree = ParseTree.Parse(sourceText);
-        var originalRange = tree.Root.Range;
-        tree = tree.Format();
->>>>>>> a8aba12e
         var edit = new TextEdit()
         {
             NewText = tree.ToString(),
