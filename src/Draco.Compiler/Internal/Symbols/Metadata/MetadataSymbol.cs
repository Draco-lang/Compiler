using System;
using System.Collections.Generic;
using System.Linq;
using System.Reflection;
using System.Reflection.Metadata;
using Draco.Compiler.Api;
using Draco.Compiler.Internal.Symbols.Synthetized;

namespace Draco.Compiler.Internal.Symbols.Metadata;

/// <summary>
/// Utilities for reading up metadata symbols.
/// </summary>
internal static class MetadataSymbol
{
    /// <summary>
    /// Attributes of a static class.
    /// </summary>
    public static readonly TypeAttributes StaticClassAttributes =
        TypeAttributes.Abstract | TypeAttributes.Sealed | TypeAttributes.Class;

    public static IEnumerable<Symbol> ToSymbol(
        Symbol containingSymbol,
        TypeDefinition type,
        MetadataReader metadataReader)
    {
        if (type.Attributes.HasFlag(StaticClassAttributes))
        {
            // Static classes are treated as modules, nothing extra to do
            var result = new MetadataStaticClassSymbol(containingSymbol, type);
            return new[] { result };
        }
        else
        {
            // Non-static classes get constructor methods injected, in case they are not abstract
            var typeSymbol = new MetadataTypeSymbol(containingSymbol, type);
            var results = new List<Symbol>() { typeSymbol };
            if (!type.Attributes.HasFlag(TypeAttributes.Abstract))
            {
                // Look for the constructors
                foreach (var methodHandle in type.GetMethods())
                {
                    var method = metadataReader.GetMethodDefinition(methodHandle);
                    var methodName = metadataReader.GetString(method.Name);
                    if (methodName != ".ctor") continue;

                    // This is a constructor, synthetize a function overload
                    var ctor = SynthetizeConstructor(typeSymbol, method);
                    results.Add(ctor);
                }
            }
            return results;
        }
    }

    public static string? GetDefaultMemberAttributeName(TypeDefinition typeDefinition, Compilation compilation, MetadataReader reader)
    {
        foreach (var attributeHandle in typeDefinition.GetCustomAttributes())
        {
            var attribute = reader.GetCustomAttribute(attributeHandle);
            var typeProvider = new TypeProvider(compilation!);
            switch (attribute.Constructor.Kind)
            {
            case HandleKind.MethodDefinition:
                var method = reader.GetMethodDefinition((MethodDefinitionHandle)attribute.Constructor);
                var methodType = reader.GetTypeDefinition(method.GetDeclaringType());
                if (reader.GetString(methodType.Name) == "DefaultMemberAttribute") return attribute.DecodeValue(typeProvider).FixedArguments[0].Value?.ToString();
                break;
            case HandleKind.MemberReference:
                var member = reader.GetMemberReference((MemberReferenceHandle)attribute.Constructor);
                var memberType = reader.GetTypeReference((TypeReferenceHandle)member.Parent);
                if (reader.GetString(memberType.Name) == "DefaultMemberAttribute") return attribute.DecodeValue(typeProvider).FixedArguments[0].Value?.ToString();
                break;
            default: throw new InvalidOperationException();
            };
        }
        return null;
    }

<<<<<<< HEAD
    public static string GetDocumentation(MetadataAssemblySymbol assembly, string documentationName)
    {
        var root = assembly.AssemblyDocumentation?.DocumentElement;
        var xml = root?.SelectSingleNode($"//member[@name='{documentationName}']")?.InnerXml ?? string.Empty;
        return string.Join(Environment.NewLine, xml.ReplaceLineEndings("\n").Split('\n').Select(x => x.TrimStart()));
=======
    public static object? DecodeConstant(Constant constant, MetadataReader metadataReader)
    {
        var blob = metadataReader.GetBlobBytes(constant.Value);
        return constant.TypeCode switch
        {
            ConstantTypeCode.NullReference => null,

            ConstantTypeCode.Boolean => BitConverter.ToBoolean(blob),
            ConstantTypeCode.Char => BitConverter.ToChar(blob),

            ConstantTypeCode.String => BitConverter.ToString(blob),

            ConstantTypeCode.Byte => blob[0],
            ConstantTypeCode.UInt16 => BitConverter.ToUInt16(blob),
            ConstantTypeCode.UInt32 => BitConverter.ToUInt32(blob),
            ConstantTypeCode.UInt64 => BitConverter.ToUInt64(blob),

            ConstantTypeCode.SByte => (sbyte)blob[0],
            ConstantTypeCode.Int16 => BitConverter.ToInt16(blob),
            ConstantTypeCode.Int32 => BitConverter.ToInt32(blob),
            ConstantTypeCode.Int64 => BitConverter.ToInt64(blob),

            ConstantTypeCode.Single => BitConverter.ToSingle(blob),
            ConstantTypeCode.Double => BitConverter.ToDouble(blob),

            _ => throw new ArgumentOutOfRangeException(nameof(constant)),
        };
>>>>>>> 4c787375
    }

    private static FunctionSymbol SynthetizeConstructor(
        MetadataTypeSymbol type,
        MethodDefinition ctorMethod) => new SynthetizedMetadataConstructorSymbol(type, ctorMethod);

    /// <summary>
    /// Gets the full name of a <paramref name="symbol"/> used to retrieve documentation from metadata.
    /// </summary>
    /// <param name="symbol">The symbol to get documentation name of.</param>
    /// <returns>The documentation name, or empty string, if <paramref name="symbol"/> is null.</returns>
    public static string GetDocumentationName(Symbol? symbol) => symbol switch
    {
        FunctionSymbol function => GetFunctionDocumentationName(function),
        TypeParameterSymbol typeParam => GetTypeParameterDocumentationName(typeParam),
        null => string.Empty,
        _ => symbol.MetadataFullName,
    };

    /// <summary>
    /// The documentation name of <paramref name="symbol"/> with prepended documentation prefix.
    /// </summary>
    /// <param name="symbol">The symbol to get prefixed documentation name of.</param>
    /// <returns>The prefixed documentation name, or empty string, if <paramref name="symbol"/> is null..</returns>
    public static string GetPrefixedDocumentationName(Symbol? symbol) => $"{symbol switch
    {
        TypeSymbol => "T:",
        ModuleSymbol => "T:",
        FunctionSymbol => "M:",
        PropertySymbol => "P:",
        FieldSymbol => "F:",
        _ => string.Empty,
    }}{GetDocumentationName(symbol)}";

    private static string GetFunctionDocumentationName(FunctionSymbol function)
    {
        var parametersJoined = function.Parameters.Length == 0
                ? string.Empty
                : $"({string.Join(",", function.Parameters.Select(x => GetDocumentationName(x.Type)))})";

        var generics = function.GenericParameters.Length == 0
            ? string.Empty
            : $"``{function.GenericParameters.Length}";
        return $"{function.MetadataFullName}{generics}{parametersJoined}";
    }

    private static string GetTypeParameterDocumentationName(TypeParameterSymbol typeParameter)
    {
        var index = typeParameter.ContainingSymbol?.GenericParameters.IndexOf(typeParameter);
        if (index is null || index.Value == -1) return typeParameter.MetadataFullName;
        return typeParameter.ContainingSymbol switch
        {
            TypeSymbol => $"`{index.Value}",
            FunctionSymbol => $"``{index.Value}",
            _ => typeParameter.MetadataFullName,
        };
    }
}<|MERGE_RESOLUTION|>--- conflicted
+++ resolved
@@ -77,13 +77,6 @@
         return null;
     }
 
-<<<<<<< HEAD
-    public static string GetDocumentation(MetadataAssemblySymbol assembly, string documentationName)
-    {
-        var root = assembly.AssemblyDocumentation?.DocumentElement;
-        var xml = root?.SelectSingleNode($"//member[@name='{documentationName}']")?.InnerXml ?? string.Empty;
-        return string.Join(Environment.NewLine, xml.ReplaceLineEndings("\n").Split('\n').Select(x => x.TrimStart()));
-=======
     public static object? DecodeConstant(Constant constant, MetadataReader metadataReader)
     {
         var blob = metadataReader.GetBlobBytes(constant.Value);
@@ -111,12 +104,18 @@
 
             _ => throw new ArgumentOutOfRangeException(nameof(constant)),
         };
->>>>>>> 4c787375
     }
 
     private static FunctionSymbol SynthetizeConstructor(
         MetadataTypeSymbol type,
         MethodDefinition ctorMethod) => new SynthetizedMetadataConstructorSymbol(type, ctorMethod);
+
+    public static string GetDocumentation(MetadataAssemblySymbol assembly, string documentationName)
+    {
+        var root = assembly.AssemblyDocumentation?.DocumentElement;
+        var xml = root?.SelectSingleNode($"//member[@name='{documentationName}']")?.InnerXml ?? string.Empty;
+        return string.Join(Environment.NewLine, xml.ReplaceLineEndings("\n").Split('\n').Select(x => x.TrimStart()));
+    }
 
     /// <summary>
     /// Gets the full name of a <paramref name="symbol"/> used to retrieve documentation from metadata.
