using System;
using System.Collections.Generic;
using System.Collections.Immutable;
using System.IO;
using System.Reflection.Metadata.Ecma335;
using System.Threading;
using System.Threading.Tasks;
using ClrDebug;
using Draco.Debugger.IO;

namespace Draco.Debugger;

/// <summary>
/// Represents a debugger for a single process.
/// </summary>
public sealed partial class Debugger
{
    /// <summary>
    /// The task that is completed, when the process has terminated.
    /// </summary>
    public Task Terminated => this.ioWorker.WorkLoopTask;

    /// <summary>
    /// The main user-module.
    /// </summary>
    public Module MainModule => this.mainModule
        ?? throw new InvalidOperationException("the main module has not been loaded yet");

    /// <summary>
    /// The main thread.
    /// </summary>
    public Thread MainThread => this.mainThread
        ?? throw new InvalidOperationException("the main thread has not been started yet");

    /// <summary>
    /// The threads in the debugged process.
    /// </summary>
    public ImmutableArray<Thread> Threads => this.threads.ToImmutable();
    private readonly ImmutableArray<Thread>.Builder threads = ImmutableArray.CreateBuilder<Thread>();

    /// <summary>
    /// This represent the fact that the debugger is ready to be used.
    /// </summary>
    public Task Ready => this.readyTCS.Task;

    /// <summary>
    /// A writer to the processes standard input.
    /// </summary>
    public StreamWriter StandardInput => this.ioWorker.StandardInput;


    /// <summary>
    /// True, if the debugger should stop at the entry-point.
    /// </summary>
    internal bool StopAtEntryPoint { get; init; }

    private readonly CorDebugProcess corDebugProcess;
    private readonly IoWorker<CorDebugProcess> ioWorker;

    private readonly TaskCompletionSource terminatedCompletionSource = new();

    private readonly TaskCompletionSource readyTCS = new();

    private readonly SessionCache sessionCache = new();

    private Breakpoint? entryPointBreakpoint;
    private Module? mainModule;
    private Thread? mainThread;

    internal Debugger(
        CorDebugProcess corDebugProcess,
        IoWorker<CorDebugProcess> ioWorker,
        CorDebugManagedCallback cb)
    {
        this.corDebugProcess = corDebugProcess;
        this.ioWorker = ioWorker;

        this.InitializeEventHandler(cb);
        ioWorker.Start();
    }

    private void ClearCache()
    {
        foreach (var t in this.Threads) t.ClearCache();
    }

    /// <summary>
    /// Pauses the execution of the program.
    /// </summary>
    public void Pause()
    {
        if (this.corDebugProcess.TryStop(0) == HRESULT.S_OK)
        {
            this.ClearCache();
            this.OnPause?.Invoke(this.corDebugProcess, EventArgs.Empty);
        }
    }

    /// <summary>
    /// Resumes the execution of the program.
    /// </summary>
    public void Continue()
    {
        foreach (var thread in this.Threads)
        {
            thread.ClearCurrentlyHitBreakpoints();
        }
<<<<<<< HEAD
        this.corDebugProcess.TryContinue(false);
=======
        case CorDebugManagedCallbackKind.ExitThread:
        {
            var a = (ExitThreadCorDebugManagedCallbackEventArgs)args;
            this.OnEventLog?.Invoke(this, $"thread {a.Thread.Id} exited");
            break;
        }
        case CorDebugManagedCallbackKind.ExitProcess:
        {
            var a = (ExitProcessCorDebugManagedCallbackEventArgs)args;
            this.OnEventLog?.Invoke(this, $"process {a.Process.Id} exited");
            break;
        }
        case CorDebugManagedCallbackKind.StepComplete:
        {
            var a = (StepCompleteCorDebugManagedCallbackEventArgs)args;
            this.OnEventLog?.Invoke(this, "step complete");
            break;
        }
        default:
            throw new ArgumentOutOfRangeException(nameof(args));
        }
    }

    private void OnCreateProcessHandler(object? sender, CreateProcessCorDebugManagedCallbackEventArgs args)
    {
        this.Continue();
    }

    private void OnCreateAppDomainHandler(object? sender, CreateAppDomainCorDebugManagedCallbackEventArgs args)
    {
        this.Continue();
    }

    private void OnLoadAssemblyHandler(object? sender, LoadAssemblyCorDebugManagedCallbackEventArgs args)
    {
        this.Continue();
    }

    private void OnLoadModuleHandler(object? sender, LoadModuleCorDebugManagedCallbackEventArgs args)
    {
        var module = this.sessionCache.GetModule(args.Module);
        this.HandleEntrypoint(module);
        this.Continue();
    }

    private void OnNameChangeHandler(object? sender, NameChangeCorDebugManagedCallbackEventArgs args)
    {
        if (args.Thread is not null)
        {
            // Clear cached name
            var thread = this.sessionCache.GetThread(args.Thread);
            thread.Name = null;
        }

        this.Continue();
    }

    private void OnCreateThreadHandler(object? sender, CreateThreadCorDebugManagedCallbackEventArgs args)
    {
        var thread = this.sessionCache.GetThread(args.Thread);
        this.threads.Add(thread);

        // Set main thread, which is guaranteed to be the first created one
        if (this.mainThread is null)
        {
            this.mainThread = thread;
            this.mainThread.Name = "Main Thread";
        }

        this.Continue();
    }

    private void OnExitThreadHandler(object? sender, ExitThreadCorDebugManagedCallbackEventArgs args)
    {
        var thread = this.sessionCache.GetThread(args.Thread);
        this.threads.Remove(thread);

        this.Continue();
    }

    private void OnBreakpointHandler(object? sender, BreakpointCorDebugManagedCallbackEventArgs args)
    {
        this.ClearCache();

        var breakpoint = this.sessionCache.GetBreakpoint(args.Breakpoint);
        if (this.entryPointBreakpoint == breakpoint)
        {
            // This was the entry point breakpoint, remove it
            this.entryPointBreakpoint.Remove();
        }

        this.OnBreakpoint?.Invoke(sender, new()
        {
            Thread = this.sessionCache.GetThread(args.Thread),
            Breakpoint = breakpoint,
        });
    }

    private void OnStepCompleteHandler(object? sender, StepCompleteCorDebugManagedCallbackEventArgs args)
    {
        this.ClearCache();

        var frame = args.Thread.ActiveFrame;
        if (frame is not CorDebugILFrame ilFrame) return;

        var offset = ilFrame.IP.pnOffset;
        var function = this.sessionCache.GetMethod(args.Thread.ActiveFrame.Function);
        var range = function.GetSourceRangeForIlOffset(offset);

        this.OnStep?.Invoke(sender, new()
        {
            Thread = this.sessionCache.GetThread(args.Thread),
            Method = function,
            Range = range,
        });
    }

    private void OnUnloadModuleHandler(object? sender, UnloadModuleCorDebugManagedCallbackEventArgs args)
    {
        this.Continue();
    }

    private void OnExitProcessHandler(object? sender, ExitProcessCorDebugManagedCallbackEventArgs args)
    {
        this.ioWorker.SignalStop();
        // TODO: Get exit code properly
        this.OnExited?.Invoke(sender, 0);
        this.Continue();
    }

    private void HandleEntrypoint(Module module)
    {
        // We determine if this is the entry point by looking up the entry point token
        var entryPointToken = module.PeReader.GetEntryPoint();
        if (entryPointToken.IsNil) return;

        // It is, save it
        this.mainModule = module;

        // Set it up
        var corModule = module.CorDebugModule;
        corModule.JITCompilerFlags = CorDebugJITCompilerFlags.CORDEBUG_JIT_DISABLE_OPTIMIZATION;
        corModule.SetJMCStatus(true, 0, null);

        // Check, if we need to set up a breakpoint
        if (this.entryPointBreakpoint is not null || !this.StopAtEntryPoint) return;

        // We do
        var method = corModule.GetFunctionFromToken(MetadataTokens.GetToken(entryPointToken));
        var code = method.ILCode;
        var corDebugBreakpoint = code.CreateBreakpoint(0);
        // Cache it
        this.entryPointBreakpoint = this.sessionCache.GetBreakpoint(corDebugBreakpoint, isEntryPoint: true);
>>>>>>> 12650539
    }
}<|MERGE_RESOLUTION|>--- conflicted
+++ resolved
@@ -57,8 +57,6 @@
     private readonly CorDebugProcess corDebugProcess;
     private readonly IoWorker<CorDebugProcess> ioWorker;
 
-    private readonly TaskCompletionSource terminatedCompletionSource = new();
-
     private readonly TaskCompletionSource readyTCS = new();
 
     private readonly SessionCache sessionCache = new();
@@ -105,162 +103,6 @@
         {
             thread.ClearCurrentlyHitBreakpoints();
         }
-<<<<<<< HEAD
         this.corDebugProcess.TryContinue(false);
-=======
-        case CorDebugManagedCallbackKind.ExitThread:
-        {
-            var a = (ExitThreadCorDebugManagedCallbackEventArgs)args;
-            this.OnEventLog?.Invoke(this, $"thread {a.Thread.Id} exited");
-            break;
-        }
-        case CorDebugManagedCallbackKind.ExitProcess:
-        {
-            var a = (ExitProcessCorDebugManagedCallbackEventArgs)args;
-            this.OnEventLog?.Invoke(this, $"process {a.Process.Id} exited");
-            break;
-        }
-        case CorDebugManagedCallbackKind.StepComplete:
-        {
-            var a = (StepCompleteCorDebugManagedCallbackEventArgs)args;
-            this.OnEventLog?.Invoke(this, "step complete");
-            break;
-        }
-        default:
-            throw new ArgumentOutOfRangeException(nameof(args));
-        }
-    }
-
-    private void OnCreateProcessHandler(object? sender, CreateProcessCorDebugManagedCallbackEventArgs args)
-    {
-        this.Continue();
-    }
-
-    private void OnCreateAppDomainHandler(object? sender, CreateAppDomainCorDebugManagedCallbackEventArgs args)
-    {
-        this.Continue();
-    }
-
-    private void OnLoadAssemblyHandler(object? sender, LoadAssemblyCorDebugManagedCallbackEventArgs args)
-    {
-        this.Continue();
-    }
-
-    private void OnLoadModuleHandler(object? sender, LoadModuleCorDebugManagedCallbackEventArgs args)
-    {
-        var module = this.sessionCache.GetModule(args.Module);
-        this.HandleEntrypoint(module);
-        this.Continue();
-    }
-
-    private void OnNameChangeHandler(object? sender, NameChangeCorDebugManagedCallbackEventArgs args)
-    {
-        if (args.Thread is not null)
-        {
-            // Clear cached name
-            var thread = this.sessionCache.GetThread(args.Thread);
-            thread.Name = null;
-        }
-
-        this.Continue();
-    }
-
-    private void OnCreateThreadHandler(object? sender, CreateThreadCorDebugManagedCallbackEventArgs args)
-    {
-        var thread = this.sessionCache.GetThread(args.Thread);
-        this.threads.Add(thread);
-
-        // Set main thread, which is guaranteed to be the first created one
-        if (this.mainThread is null)
-        {
-            this.mainThread = thread;
-            this.mainThread.Name = "Main Thread";
-        }
-
-        this.Continue();
-    }
-
-    private void OnExitThreadHandler(object? sender, ExitThreadCorDebugManagedCallbackEventArgs args)
-    {
-        var thread = this.sessionCache.GetThread(args.Thread);
-        this.threads.Remove(thread);
-
-        this.Continue();
-    }
-
-    private void OnBreakpointHandler(object? sender, BreakpointCorDebugManagedCallbackEventArgs args)
-    {
-        this.ClearCache();
-
-        var breakpoint = this.sessionCache.GetBreakpoint(args.Breakpoint);
-        if (this.entryPointBreakpoint == breakpoint)
-        {
-            // This was the entry point breakpoint, remove it
-            this.entryPointBreakpoint.Remove();
-        }
-
-        this.OnBreakpoint?.Invoke(sender, new()
-        {
-            Thread = this.sessionCache.GetThread(args.Thread),
-            Breakpoint = breakpoint,
-        });
-    }
-
-    private void OnStepCompleteHandler(object? sender, StepCompleteCorDebugManagedCallbackEventArgs args)
-    {
-        this.ClearCache();
-
-        var frame = args.Thread.ActiveFrame;
-        if (frame is not CorDebugILFrame ilFrame) return;
-
-        var offset = ilFrame.IP.pnOffset;
-        var function = this.sessionCache.GetMethod(args.Thread.ActiveFrame.Function);
-        var range = function.GetSourceRangeForIlOffset(offset);
-
-        this.OnStep?.Invoke(sender, new()
-        {
-            Thread = this.sessionCache.GetThread(args.Thread),
-            Method = function,
-            Range = range,
-        });
-    }
-
-    private void OnUnloadModuleHandler(object? sender, UnloadModuleCorDebugManagedCallbackEventArgs args)
-    {
-        this.Continue();
-    }
-
-    private void OnExitProcessHandler(object? sender, ExitProcessCorDebugManagedCallbackEventArgs args)
-    {
-        this.ioWorker.SignalStop();
-        // TODO: Get exit code properly
-        this.OnExited?.Invoke(sender, 0);
-        this.Continue();
-    }
-
-    private void HandleEntrypoint(Module module)
-    {
-        // We determine if this is the entry point by looking up the entry point token
-        var entryPointToken = module.PeReader.GetEntryPoint();
-        if (entryPointToken.IsNil) return;
-
-        // It is, save it
-        this.mainModule = module;
-
-        // Set it up
-        var corModule = module.CorDebugModule;
-        corModule.JITCompilerFlags = CorDebugJITCompilerFlags.CORDEBUG_JIT_DISABLE_OPTIMIZATION;
-        corModule.SetJMCStatus(true, 0, null);
-
-        // Check, if we need to set up a breakpoint
-        if (this.entryPointBreakpoint is not null || !this.StopAtEntryPoint) return;
-
-        // We do
-        var method = corModule.GetFunctionFromToken(MetadataTokens.GetToken(entryPointToken));
-        var code = method.ILCode;
-        var corDebugBreakpoint = code.CreateBreakpoint(0);
-        // Cache it
-        this.entryPointBreakpoint = this.sessionCache.GetBreakpoint(corDebugBreakpoint, isEntryPoint: true);
->>>>>>> 12650539
     }
 }