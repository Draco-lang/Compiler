--- conflicted
+++ resolved
@@ -340,7 +340,6 @@
     }
 
     [Fact]
-<<<<<<< HEAD
     public void FunctionsWithExplicitGenerics()
     {
         var assembly = Compile(""""
@@ -353,7 +352,9 @@
             """");
 
         var x = Invoke<int>(assembly, "foo", 2, 3);
-=======
+        Assert.Equal(5, x);
+    }
+
     public void ModuleFunctionCall()
     {
         var bar = SyntaxTree.Parse("""
@@ -402,7 +403,6 @@
         var assembly = Compile(ToPath("Tests"), foo);
 
         var x = Invoke<int>(assembly, "Tests.FooTest", "foo");
->>>>>>> b7aa22e5
         Assert.Equal(5, x);
     }
 }