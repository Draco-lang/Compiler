using System;
using System.Collections.Immutable;
using System.Linq;
using Draco.Compiler.Api.Diagnostics;
using Draco.Compiler.Api.Syntax;
using Draco.Compiler.Internal.Binding;
using Draco.Compiler.Internal.BoundTree;
using Draco.Compiler.Internal.Declarations;
using Draco.Compiler.Internal.Diagnostics;
using Draco.Compiler.Internal.FlowAnalysis;
using Draco.Compiler.Internal.Symbols.Synthetized;

namespace Draco.Compiler.Internal.Symbols.Source;

/// <summary>
/// An in-source function-definition.
/// </summary>
internal sealed class SourceFunctionSymbol : FunctionSymbol, ISourceSymbol
{
    public override ImmutableArray<TypeParameterSymbol> GenericParameters =>
        this.genericParameters ??= this.BindGenericParameters(this.DeclaringCompilation!.GlobalDiagnosticBag);
    private ImmutableArray<TypeParameterSymbol>? genericParameters;

    public override ImmutableArray<ParameterSymbol> Parameters =>
        this.parameters ??= this.BindParameters(this.DeclaringCompilation!.GlobalDiagnosticBag);
    private ImmutableArray<ParameterSymbol>? parameters;

    public override TypeSymbol ReturnType =>
        this.returnType ??= this.BindReturnType(this.DeclaringCompilation!);
    private TypeSymbol? returnType;

    public override Symbol ContainingSymbol { get; }
    public override string Name => this.DeclaringSyntax.Name.Text;

    public override FunctionDeclarationSyntax DeclaringSyntax { get; }

    public BoundStatement Body => this.body ??= this.BindBody(this.DeclaringCompilation!);
    private BoundStatement? body;

    public override string Documentation => this.DeclaringSyntax.Documentation;

    public SourceFunctionSymbol(Symbol? containingSymbol, FunctionDeclarationSyntax syntax)
    {
        if (containingSymbol is null) throw new System.ArgumentNullException(nameof(containingSymbol));

        this.ContainingSymbol = containingSymbol;
        this.DeclaringSyntax = syntax;
    }

    public SourceFunctionSymbol(Symbol? containingSymbol, FunctionDeclaration declaration)
        : this(containingSymbol, declaration.Syntax)
    {
    }

    public void Bind(IBinderProvider binderProvider)
    {
        this.BindGenericParameters(binderProvider.DiagnosticBag);
        this.BindParameters(binderProvider.DiagnosticBag);
        // Force binding of parameters, as the type is lazy too
        foreach (var param in this.Parameters.Cast<SourceParameterSymbol>()) param.Bind(binderProvider);
        this.BindReturnType(binderProvider);
        this.BindBody(binderProvider);

        // Check, if this function collides with any other overloads that are visible from here
        this.CheckForSameParameterOverloads(binderProvider);

        // Flow analysis
        ReturnsOnAllPaths.Analyze(this, binderProvider.DiagnosticBag);
        DefiniteAssignment.Analyze(this.Body, binderProvider.DiagnosticBag);
        ValAssignment.Analyze(this, binderProvider.DiagnosticBag);
    }

<<<<<<< HEAD
    private ImmutableArray<TypeParameterSymbol> BindGenericParameters(DiagnosticBag diagnostics)
    {
        // Simplest case if the function is not generic
        if (this.DeclaringSyntax.Generics is null) return ImmutableArray<TypeParameterSymbol>.Empty;

        var genericParamSyntaxes = this.DeclaringSyntax.Generics.Parameters.Values.ToList();
        var genericParams = ImmutableArray.CreateBuilder<TypeParameterSymbol>();

        foreach (var genericParamSyntax in genericParamSyntaxes)
        {
            var paramName = genericParamSyntax.Name.Text;

            var usedBefore = genericParams.Any(p => p.Name == paramName);
            if (usedBefore)
            {
                // NOTE: We only report later duplicates, no need to report the first instance
                diagnostics.Add(Diagnostic.Create(
                    template: SymbolResolutionErrors.IllegalShadowing,
                    location: genericParamSyntax.Location,
                    formatArgs: paramName));
            }

            var genericParam = new SourceTypeParameterSymbol(this, genericParamSyntax);
            genericParams.Add(genericParam);
        }

        return genericParams.ToImmutable();
=======
    private void CheckForSameParameterOverloads(IBinderProvider binderProvider)
    {
        var binder = binderProvider.GetBinder(this);
        var discardBag = new DiagnosticBag();
        var overloads = binder.LookupValueSymbol(this.Name, this.DeclaringSyntax, discardBag);
        // If not found, do nothing
        if (overloads.IsError) return;
        // If this is the same instance, do nothing
        if (ReferenceEquals(overloads, this)) return;
        // Should not happen, but if not overload set, do nothing
        if (overloads is not OverloadSymbol overloadSymbol) return;
        // Check for same parameter types
        foreach (var func in overloadSymbol.Functions)
        {
            if (ReferenceEquals(func, this)) continue;
            if (!HasSameParameterTypes(func, this)) continue;

            // Report
            binderProvider.DiagnosticBag.Add(Diagnostic.Create(
                template: TypeCheckingErrors.IllegalOverloadDefinition,
                location: this.DeclaringSyntax.Location,
                formatArgs: this.Name,
                relatedInformation: func.DeclaringSyntax is null
                    ? ImmutableArray<DiagnosticRelatedInformation>.Empty
                    : ImmutableArray.Create(DiagnosticRelatedInformation.Create(
                        location: func.DeclaringSyntax.Location,
                        format: "matching definition of {0}",
                        formatArgs: func.Name))));
        }
>>>>>>> 5436685b
    }

    private ImmutableArray<ParameterSymbol> BindParameters(DiagnosticBag diagnostics)
    {
        var parameterSyntaxes = this.DeclaringSyntax.ParameterList.Values.ToList();
        var parameters = ImmutableArray.CreateBuilder<ParameterSymbol>();

        foreach (var parameterSyntax in parameterSyntaxes)
        {
            var parameterName = parameterSyntax.Name.Text;

            var usedBefore = parameters.Any(p => p.Name == parameterName);
            if (usedBefore)
            {
                // NOTE: We only report later duplicates, no need to report the first instance
                diagnostics.Add(Diagnostic.Create(
                    template: SymbolResolutionErrors.IllegalShadowing,
                    location: parameterSyntax.Location,
                    formatArgs: parameterName));
            }

            var parameter = new SourceParameterSymbol(this, parameterSyntax);
            parameters.Add(parameter);
        }

        return parameters.ToImmutable();
    }

    private TypeSymbol BindReturnType(IBinderProvider binderProvider)
    {
        // If the return type is unspecified, it's assumed to be unit
        if (this.DeclaringSyntax.ReturnType is null) return IntrinsicSymbols.Unit;

        // Otherwise, we need to resolve
        var binder = binderProvider.GetBinder(this.DeclaringSyntax);
        return binder.BindTypeToTypeSymbol(this.DeclaringSyntax.ReturnType.Type, binderProvider.DiagnosticBag);
    }

    private BoundStatement BindBody(IBinderProvider binderProvider)
    {
        var binder = binderProvider.GetBinder(this.DeclaringSyntax.Body);
        return binder.BindFunction(this, binderProvider.DiagnosticBag);
    }

    private static bool HasSameParameterTypes(FunctionSymbol f1, FunctionSymbol f2)
    {
        if (f1.Parameters.Length != f2.Parameters.Length) return false;

        for (var i = 0; i < f1.Parameters.Length; ++i)
        {
            var p1 = f1.Parameters[i];
            var p2 = f2.Parameters[i];

            // TODO: Solve type-equality across the compiler
            // We need a proper symbol equality comparison thing
            if (!ReferenceEquals(p1.Type, p2.Type)) return false;
        }

        return true;
    }
}<|MERGE_RESOLUTION|>--- conflicted
+++ resolved
@@ -70,7 +70,6 @@
         ValAssignment.Analyze(this, binderProvider.DiagnosticBag);
     }
 
-<<<<<<< HEAD
     private ImmutableArray<TypeParameterSymbol> BindGenericParameters(DiagnosticBag diagnostics)
     {
         // Simplest case if the function is not generic
@@ -98,7 +97,8 @@
         }
 
         return genericParams.ToImmutable();
-=======
+    }
+
     private void CheckForSameParameterOverloads(IBinderProvider binderProvider)
     {
         var binder = binderProvider.GetBinder(this);
@@ -128,7 +128,6 @@
                         format: "matching definition of {0}",
                         formatArgs: func.Name))));
         }
->>>>>>> 5436685b
     }
 
     private ImmutableArray<ParameterSymbol> BindParameters(DiagnosticBag diagnostics)
