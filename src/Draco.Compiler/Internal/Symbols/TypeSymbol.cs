--- conflicted
+++ resolved
@@ -153,7 +153,6 @@
         return builder.ToImmutable();
     }
 
-<<<<<<< HEAD
     private FunctionSymbol? BuildInvokeMethod()
     {
         if (!this.IsDelegateType) return null;
@@ -163,12 +162,11 @@
             .OfType<FunctionSymbol>()
             .FirstOrDefault(f => !f.IsStatic && f.Name == "Invoke");
     }
-=======
+    
     private ImmutableArray<TypeSymbol> BuildBaseTypes() => GraphTraversal.DepthFirst(
         start: this,
         getNeighbors: s => s.ImmediateBaseTypes,
         comparer: SymbolEqualityComparer.AllowTypeVariables).ToImmutableArray();
->>>>>>> 8dc28760
 
     public override TypeSymbol GenericInstantiate(Symbol? containingSymbol, ImmutableArray<TypeSymbol> arguments) =>
         (TypeSymbol)base.GenericInstantiate(containingSymbol, arguments);
