name: 'Publish packages'

on:
  workflow_dispatch:
    inputs:
      deploy-sdk:
        type: boolean
        description: Deploy components of the SDK (Compiler, Chr, Toolset, Sdk, ProjectTemplates)
      deploy-repl:
        type: boolean
<<<<<<< HEAD
        description: Deploy components of the REPL (Compiler, Repl)
      deploy-coverage-tool:
        type: boolean
        description: Deploy the coverage tool (Coverage, Coverage.MSBuild)
=======
        description: Deploy components of the REPL (Compiler, Chr, Repl)
>>>>>>> 374782c5
      deploy-langserver:
        type: boolean
        description: Deploy the language server (Compiler, Chr, LanguageServer, Lsp)
      deploy-debugadapter:
        type: boolean
        description: Deploy the debug adapter (DebugAdapter, Dap)
      deploy-vscext:
        type: boolean
        description: Deploy the VS Code extension
      version:
        type: string
        description: The version number to deploy with
        required: true
      prerelease:
        type: boolean
        description: The deployed version is pre-release

env:
  DOTNET_VERSION: '8.0.x'   # The .NET SDK version to use
  CONFIGURATION: 'Release'  # The configuration to use
  GITHUB_TOKEN: ${{ secrets.GITHUB_TOKEN }}
  NUGET_TOKEN: ${{ secrets.NUGET_TOKEN }}
  VSC_MARKETPLACE_TOKEN: ${{ secrets.VSC_MARKETPLACE_TOKEN }}
  VERSION: ${{ github.event.inputs.version }}
  PRERELEASE: ${{ github.event.inputs.prerelease }}

jobs:
  deploy:
    runs-on: windows-latest
    steps:
      # Set up environment
    - name: Clone the repo
      uses: actions/checkout@v3

    - name: Setup .NET
      uses: actions/setup-dotnet@v3
      with:
        dotnet-version: ${{ env.DOTNET_VERSION }}

    - name: Setup Node.js environment
      uses: actions/setup-node@v3.5.1
      with:
        node-version: 18

    - name: Install VSCE
      run: npm install -g @vscode/vsce

      # Build and packaging
    - name: Package .NET portion
      run: |
        cd src
<<<<<<< HEAD
        
        $sdkProjects = "Compiler", "Compiler.Toolset", "Sdk", "ProjectTemplates"
        $replProjects = "Compiler", "Repl"
        $coverageToolProjects = "Coverage", "Coverage.MSBuild"
        $langserverProjects = "Compiler", "LanguageServer", "Lsp", "JsonRpc"
=======
        $sdkProjects = "Compiler", "Chr", "Compiler.Toolset", "Sdk", "ProjectTemplates"
        $replProjects = "Compiler", "Chr", "Repl"
        $langserverProjects = "Compiler", "Chr", "LanguageServer", "Lsp", "JsonRpc"
>>>>>>> 374782c5
        $debugadapterProjects = "DebugAdapter", "Dap", "JsonRpc"
        
        $projects = @()

        if ($${{ github.event.inputs.deploy-sdk }}) { $projects += $sdkProjects; }
        if ($${{ github.event.inputs.deploy-repl }}) { $projects += $replProjects; }
        if ($${{ github.event.inputs.deploy-coverage-tool }}) { $projects += $coverageToolProjects; }
        if ($${{ github.event.inputs.deploy-langserver }}) { $projects += $langserverProjects; }
        if ($${{ github.event.inputs.deploy-debugadapter }}) { $projects += $debugadapterProjects; }

        $projects = $projects | Select-Object -Unique

        $version = "${{ env.VERSION }}"
        if ($${{ env.PRERELEASE }}) { $version = "$version-pre"; }

        foreach ($project in $projects)
        {
          $project = "Draco.$project"
          dotnet pack $project --configuration ${{ env.CONFIGURATION }} /p:Version="$version"
        }
        cd ..

    - name: Package VS Code extension
      run: |
        cd src/Draco.Extension.VsCode
        if ($${{ github.event.inputs.deploy-vscext }})
        {
          Copy-Item "../../LICENSE" -Destination "LICENSE"
          npm install
          npm version "${{ env.VERSION }}"
          if ($${{ env.PRERELEASE }}) { npm pkg set preview=true --json }
          vsce package
        }
        cd ../..

      # Publishing
    - name: Upload artifacts to GitHub
      uses: actions/upload-artifact@v3
      with:
        name: Artifacts
        path: |
          src/**/*.nupkg
          src/**/*.vsix

    - name: Upload to NuGet.org
      run: |
        cd src
        $packages = Get-ChildItem -Recurse | Where { $_.Name -like "*.nupkg" -and $_.Name -notlike "*symbols*" }
        foreach ($package in $packages)
        {
          dotnet nuget push $package.FullName --api-key ${{ env.NUGET_TOKEN }} --source https://api.nuget.org/v3/index.json --no-symbols --skip-duplicate
        }
        cd ..

    - name: Upload to VS Code Marketplace
      run: |
        cd src/Draco.Extension.VsCode
        if ($${{ github.event.inputs.deploy-vscext }})
        {
          vsce publish --pat ${{ env.VSC_MARKETPLACE_TOKEN }}
        }
        cd ../..<|MERGE_RESOLUTION|>--- conflicted
+++ resolved
@@ -8,14 +8,10 @@
         description: Deploy components of the SDK (Compiler, Chr, Toolset, Sdk, ProjectTemplates)
       deploy-repl:
         type: boolean
-<<<<<<< HEAD
-        description: Deploy components of the REPL (Compiler, Repl)
+        description: Deploy components of the REPL (Compiler, Chr, Repl)
       deploy-coverage-tool:
         type: boolean
         description: Deploy the coverage tool (Coverage, Coverage.MSBuild)
-=======
-        description: Deploy components of the REPL (Compiler, Chr, Repl)
->>>>>>> 374782c5
       deploy-langserver:
         type: boolean
         description: Deploy the language server (Compiler, Chr, LanguageServer, Lsp)
@@ -67,17 +63,11 @@
     - name: Package .NET portion
       run: |
         cd src
-<<<<<<< HEAD
-        
-        $sdkProjects = "Compiler", "Compiler.Toolset", "Sdk", "ProjectTemplates"
-        $replProjects = "Compiler", "Repl"
-        $coverageToolProjects = "Coverage", "Coverage.MSBuild"
-        $langserverProjects = "Compiler", "LanguageServer", "Lsp", "JsonRpc"
-=======
+
         $sdkProjects = "Compiler", "Chr", "Compiler.Toolset", "Sdk", "ProjectTemplates"
         $replProjects = "Compiler", "Chr", "Repl"
+        $coverageToolProjects = "Coverage", "Coverage.MSBuild"
         $langserverProjects = "Compiler", "Chr", "LanguageServer", "Lsp", "JsonRpc"
->>>>>>> 374782c5
         $debugadapterProjects = "DebugAdapter", "Dap", "JsonRpc"
         
         $projects = @()
