using System;
using Draco.Compiler.Api.Scripting;
using Draco.Compiler.Api.Syntax;

namespace Draco.Compiler.Cli;

internal class Program
{
    internal static void Main(string[] args)
    {
<<<<<<< HEAD
=======
        var quotes = "\"\"\"";
>>>>>>> efa50428
        ScriptingEngine.Execute($$"""
            func abs(n: int32): int32 =
                if (n < 0) -n
                else n;

            func fib(n: int32): int32 =
                if (n < 2) 1
                else fib(n - 1) + fib(n - 2);

            func main() {
                println("Hello, \{1} + \{2} is \{1 + 2}");
                println("|-12| = \{abs(-12)}");
                println("fib(5) = \{fib(5)}");
<<<<<<< HEAD
=======
                println({{quotes}}
                    Hello, Multi line strings!
                    I hope this works!
                    {{quotes}});
                println('\u{1F47D}');
                println("Hello,\nNewlines!");
>>>>>>> efa50428
            }
            """);
    }
}<|MERGE_RESOLUTION|>--- conflicted
+++ resolved
@@ -8,10 +8,7 @@
 {
     internal static void Main(string[] args)
     {
-<<<<<<< HEAD
-=======
         var quotes = "\"\"\"";
->>>>>>> efa50428
         ScriptingEngine.Execute($$"""
             func abs(n: int32): int32 =
                 if (n < 0) -n
@@ -25,15 +22,12 @@
                 println("Hello, \{1} + \{2} is \{1 + 2}");
                 println("|-12| = \{abs(-12)}");
                 println("fib(5) = \{fib(5)}");
-<<<<<<< HEAD
-=======
                 println({{quotes}}
                     Hello, Multi line strings!
                     I hope this works!
                     {{quotes}});
                 println('\u{1F47D}');
                 println("Hello,\nNewlines!");
->>>>>>> efa50428
             }
             """);
     }
