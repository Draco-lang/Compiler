--- conflicted
+++ resolved
@@ -91,7 +91,6 @@
 
 internal partial class UntypedLiteralExpression
 {
-<<<<<<< HEAD
     // TODO: chars
     public override Type Type => this.Value switch
     {
@@ -110,13 +109,6 @@
 
         bool => IntrinsicTypes.Bool,
         string => IntrinsicTypes.String,
-=======
-    public override TypeSymbol Type => this.Value switch
-    {
-        int => IntrinsicSymbols.Int32,
-        bool => IntrinsicSymbols.Bool,
-        double => IntrinsicSymbols.Float64,
->>>>>>> 54841d56
         _ => throw new System.InvalidOperationException(),
     };
 }
