--- conflicted
+++ resolved
@@ -1024,7 +1024,6 @@
     }
 
     [Fact]
-<<<<<<< HEAD
     public void VisibleElementFullyQualified()
     {
         var main = CreateSyntaxTree(""""
@@ -1173,7 +1172,8 @@
         // Assert
         Assert.Empty(diags);
     }
-=======
+
+    [Fact]
     public void UndefinedTypeInReturnType()
     {
         // func foo(): unknown { }
@@ -1233,5 +1233,4 @@
         Assert.Single(diags);
         AssertDiagnostic(diags, SymbolResolutionErrors.UndefinedReference);
     }
->>>>>>> 5436685b
 }