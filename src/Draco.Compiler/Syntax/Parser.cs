using System;
using System.Collections.Generic;
using System.Collections.Immutable;
using System.Linq;
using System.Text;
using System.Threading.Tasks;
using Draco.Compiler.Utilities;
using static Draco.Compiler.Syntax.ParseTree;
using static Draco.Compiler.Syntax.ParseTree.Expr;
using static Draco.Compiler.Syntax.ParseTree.Decl;

namespace Draco.Compiler.Syntax;

/// <summary>
/// Parses a sequence of <see cref="Token"/>s into a <see cref="ParseTree"/>.
/// </summary>
internal sealed class Parser
{
    private readonly ITokenSource tokenSource;

    public Parser(ITokenSource tokenSource)
    {
        this.tokenSource = tokenSource;
    }

    /// <summary>
    /// Parses a <see cref="CompilationUnit"/> until the end of input.
    /// </summary>
    /// <returns>The parsed <see cref="CompilationUnit"/>.</returns>
    public CompilationUnit ParseCompilationUnit()
    {
        var decls = ValueArray.CreateBuilder<Decl>();
        while (this.tokenSource.Peek().Type != TokenType.EndOfInput) decls.Add(this.ParseDeclaration());
        return new(decls.ToValue());
    }

    /// <summary>
<<<<<<< HEAD
    /// Function for parsing Declaration.
    /// </summary>
    /// <returns>Parsed Declaration.</returns>
=======
    /// Parses a declaration.
    /// </summary>
    /// <returns>The parsed <see cref="Decl"/>.</returns>
>>>>>>> 3cd3015b
    private Decl ParseDeclaration()
    {
        var keyword = this.tokenSource.Peek();
        if (keyword.Type == TokenType.KeywordFunc)
        {
            return this.ParseFuncDeclaration();
        }
        else if (keyword.Type == TokenType.KeywordVar || keyword.Type == TokenType.KeywordVal)
        {
            return this.ParseVariableDeclaration();
        }
        else
        {
            throw new NotImplementedException();
        }
    }

    /// <summary>
<<<<<<< HEAD
    /// Function for parsing <see cref="Variable"/> declarations.
    /// </summary>
    /// <returns>Parsed <see cref="Variable"/>.</returns>
=======
    /// Parses a <see cref="Variable"/> declaration.
    /// </summary>
    /// <returns>The parsed <see cref="Variable"/>.</returns>
>>>>>>> 3cd3015b
    private Decl.Variable ParseVariableDeclaration()
    {
        var keyword = this.tokenSource.Peek();
        if (keyword.Type == TokenType.KeywordVal || keyword.Type == TokenType.KeywordVar)
        {
            this.tokenSource.Advance();
        }
        var identifier = this.Expect(TokenType.Identifier);
        // We don't necessarily have type specifier
        TypeSpecifier? type = null;
        if (this.tokenSource.Peek().Type == TokenType.Colon)
        {
            var colon = this.Expect(TokenType.Colon);
            var typeIdentifier = this.Expect(TokenType.Identifier);
            type = new TypeSpecifier(colon, new TypeExpr.Name(typeIdentifier));
        }
        // We don't necessarily have value assigned to the variable
        (Token Assign, Expr Value)? assignment = null;
        if (this.tokenSource.Peek().Type == TokenType.Assign)
        {
            var assign = this.Expect(TokenType.Assign);
            var value = this.ParseExpr();
            assignment = (assign, value);
        }
        // Eat semicolon at the end of declaration
        this.Expect(TokenType.Semicolon);
        return new Decl.Variable(keyword, identifier, type, assignment);
    }

    /// <summary>
<<<<<<< HEAD
    /// Function for parsing Function declarations.
    /// </summary>
    /// <returns>Parsed Function declaration.</returns>
=======
    /// Parsed a function declaration.
    /// </summary>
    /// <returns>The parsed <see cref="Func"/>.</returns>
>>>>>>> 3cd3015b
    private Func ParseFuncDeclaration()
    {
        // Func keyword and name of the function
        var funcKeyword = this.Expect(TokenType.KeywordFunc);
        var name = this.Expect(TokenType.Identifier);

        // Parameters
        var openParen = this.Expect(TokenType.ParenOpen);
        ValueArray<Punctuated<FuncParam>>.Builder funcParams = ValueArray.CreateBuilder<Punctuated<FuncParam>>();
        while (true)
        {
            var token = this.tokenSource.Peek();
            if (token.Type == TokenType.ParenClose) break;
            var paramID = this.Expect(TokenType.Identifier);
            var colon = this.Expect(TokenType.Colon);
            var paramType = this.Expect(TokenType.Identifier);
            // TODO: trailing comma is optional!
            var punctation = this.Expect(TokenType.Comma);
            funcParams.Add(new(new FuncParam(
                paramID,
                new TypeSpecifier(colon, new TypeExpr.Name(paramType))), punctation));
        }
        var closeParen = this.Expect(TokenType.ParenClose);
        var funcParameters = new Enclosed<PunctuatedList<FuncParam>>(openParen, new PunctuatedList<FuncParam>(funcParams.ToValue()), closeParen);

        // We don't necessarily have type specifier
        TypeSpecifier? typeSpecifier = null;
        if (this.tokenSource.Peek().Type == TokenType.Colon)
        {
            var colon = this.Expect(TokenType.Colon);
            var typeName = this.Expect(TokenType.Identifier);
            typeSpecifier = new TypeSpecifier(colon, new TypeExpr.Name(typeName));
        }
        FuncBody? body = null;
        // Inline function body
        if (this.tokenSource.Peek().Type == TokenType.Assign)
        {
            body = new FuncBody.InlineBody(this.Expect(TokenType.Assign), this.ParseExpr());
        }
        // Block function body
        else if (this.tokenSource.Peek().Type == TokenType.CurlyOpen)
        {
            body = new FuncBody.BlockBody(this.ParseBlock());
        }
        else
        {
            throw new NotImplementedException();
        }
        return new Func(funcKeyword, name, funcParameters, typeSpecifier, body);
    }

    private Block ParseBlock()
    {
        throw new NotImplementedException();
    }

    private Expr ParseExpr()
    {
        throw new NotImplementedException();
    }

    private Token Expect(TokenType type)
    {
        var token = this.tokenSource.Peek();
        if (token.Type != type) throw new NotImplementedException();

        this.tokenSource.Advance();
        return token;
    }
}<|MERGE_RESOLUTION|>--- conflicted
+++ resolved
@@ -35,15 +35,9 @@
     }
 
     /// <summary>
-<<<<<<< HEAD
-    /// Function for parsing Declaration.
-    /// </summary>
-    /// <returns>Parsed Declaration.</returns>
-=======
     /// Parses a declaration.
     /// </summary>
     /// <returns>The parsed <see cref="Decl"/>.</returns>
->>>>>>> 3cd3015b
     private Decl ParseDeclaration()
     {
         var keyword = this.tokenSource.Peek();
@@ -62,15 +56,9 @@
     }
 
     /// <summary>
-<<<<<<< HEAD
-    /// Function for parsing <see cref="Variable"/> declarations.
-    /// </summary>
-    /// <returns>Parsed <see cref="Variable"/>.</returns>
-=======
     /// Parses a <see cref="Variable"/> declaration.
     /// </summary>
     /// <returns>The parsed <see cref="Variable"/>.</returns>
->>>>>>> 3cd3015b
     private Decl.Variable ParseVariableDeclaration()
     {
         var keyword = this.tokenSource.Peek();
@@ -101,15 +89,9 @@
     }
 
     /// <summary>
-<<<<<<< HEAD
-    /// Function for parsing Function declarations.
-    /// </summary>
-    /// <returns>Parsed Function declaration.</returns>
-=======
     /// Parsed a function declaration.
     /// </summary>
     /// <returns>The parsed <see cref="Func"/>.</returns>
->>>>>>> 3cd3015b
     private Func ParseFuncDeclaration()
     {
         // Func keyword and name of the function
