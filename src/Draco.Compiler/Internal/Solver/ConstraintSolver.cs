--- conflicted
+++ resolved
@@ -150,124 +150,4 @@
         if (track) this.typeVariables.Add(typeVar);
         return typeVar;
     }
-<<<<<<< HEAD
-
-    /// <summary>
-    /// Unwraps the potential type-variable until it is a non-type-variable type.
-    /// </summary>
-    /// <param name="type">The type to unwrap.</param>
-    /// <returns>The task that completes when <paramref name="type"/> is subsituted as a non-type-variable.</returns>
-    public static async SolverTask<TypeSymbol> Substituted(TypeSymbol type)
-    {
-        while (type is TypeVariable tv) type = await tv.Substituted;
-        return type;
-    }
-
-    /// <summary>
-    /// Unifies two types, asserting their success.
-    /// </summary>
-    /// <param name="first">The first type to unify.</param>
-    /// <param name="second">The second type to unify.</param>
-    public static void UnifyAsserted(TypeSymbol first, TypeSymbol second)
-    {
-        if (Unify(first, second)) return;
-        throw new System.InvalidOperationException($"could not unify {first} and {second}");
-    }
-
-    /// <summary>
-    /// Attempts to unify two types.
-    /// </summary>
-    /// <param name="first">The first type to unify.</param>
-    /// <param name="second">The second type to unify.</param>
-    /// <returns>True, if unification was successful, false otherwise.</returns>
-    public static bool Unify(TypeSymbol first, TypeSymbol second)
-    {
-        first = StripType(first);
-        second = StripType(second);
-
-        // NOTE: Referential equality is OK here, we don't need to use SymbolEqualityComparer, this is unification
-        if (ReferenceEquals(first, second)) return true;
-
-        switch (first, second)
-        {
-        // Type variable substitution takes priority
-        // so it can unify with never type and error type to stop type errors from cascading
-        case (TypeVariable v1, TypeVariable v2):
-        {
-            // Check for circularity
-            // NOTE: Referential equality is OK here, we are checking for CIRCULARITY
-            // which is  referential check
-            if (ReferenceEquals(v1, v2)) return true;
-            v1.Substitute(v2);
-            return true;
-        }
-        case (TypeVariable v, TypeSymbol other):
-        {
-            v.Substitute(other);
-            return true;
-        }
-        case (TypeSymbol other, TypeVariable v):
-        {
-            v.Substitute(other);
-            return true;
-        }
-
-        // Never type is never reached, unifies with everything
-        case (NeverTypeSymbol, _):
-        case (_, NeverTypeSymbol):
-        // Error type unifies with everything to avoid cascading type errors
-        case (ErrorTypeSymbol, _):
-        case (_, ErrorTypeSymbol):
-            return true;
-
-        case (ArrayTypeSymbol a1, ArrayTypeSymbol a2) when a1.IsGenericDefinition && a2.IsGenericDefinition:
-            return a1.Rank == a2.Rank;
-
-        // NOTE: Primitives are filtered out already, along with metadata types
-
-        case (FunctionTypeSymbol f1, FunctionTypeSymbol f2):
-        {
-            if (f1.Parameters.Length != f2.Parameters.Length) return false;
-            for (var i = 0; i < f1.Parameters.Length; ++i)
-            {
-                if (!Unify(f1.Parameters[i].Type, f2.Parameters[i].Type)) return false;
-            }
-            return Unify(f1.ReturnType, f2.ReturnType);
-        }
-
-        case (_, _) when first.IsGenericInstance && second.IsGenericInstance:
-        {
-            // NOTE: Generic instances might not obey referential equality
-            Debug.Assert(first.GenericDefinition is not null);
-            Debug.Assert(second.GenericDefinition is not null);
-            if (first.GenericArguments.Length != second.GenericArguments.Length) return false;
-            if (!Unify(first.GenericDefinition, second.GenericDefinition)) return false;
-            for (var i = 0; i < first.GenericArguments.Length; ++i)
-            {
-                if (!Unify(first.GenericArguments[i], second.GenericArguments[i])) return false;
-            }
-            return true;
-        }
-
-        default:
-            return false;
-        }
-    }
-
-    /// <summary>
-    /// Strips the types for equality matching.
-    ///
-    /// Currently this means unwrapping type variables and converting delegate types to their signature types.
-    /// </summary>
-    /// <param name="type">The type to strip.</param>
-    /// <returns>The stripped type.</returns>
-    public static TypeSymbol StripType(TypeSymbol type)
-    {
-        type = type.Substitution;
-        if (type.IsTypeVariable) return type;
-
-        return type.InvokeSignatureType ?? type;
-    }
-=======
->>>>>>> 8dc28760
 }