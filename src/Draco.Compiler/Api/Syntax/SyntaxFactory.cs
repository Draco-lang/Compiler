using System;
using System.Collections.Generic;
using System.Linq;
using Draco.Compiler.Api.Semantics;
using Draco.Compiler.Internal.Syntax;
using Draco.Compiler.Internal.Utilities;

namespace Draco.Compiler.Api.Syntax;

/// <summary>
/// Utilities for constructing <see cref="SyntaxNode"/>s.
/// </summary>
public static partial class SyntaxFactory
{
    // REWRITERS ///////////////////////////////////////////////////////////////

    private sealed class AddLeadingTriviaRewriter(
        IEnumerable<Internal.Syntax.SyntaxTrivia> triviaToAdd) : SyntaxRewriter
    {
        private bool firstToken = true;

        public override Internal.Syntax.SyntaxToken VisitSyntaxToken(Internal.Syntax.SyntaxToken node)
        {
            if (!this.firstToken) return node;
            this.firstToken = false;
            var builder = node.ToBuilder();
            builder.LeadingTrivia.AddRange(triviaToAdd);
            return builder.Build();
        }
    }

    // NODES ///////////////////////////////////////////////////////////////////

    private static TNode WithLeadingTrivia<TNode>(TNode node, IEnumerable<Internal.Syntax.SyntaxTrivia> trivia)
        where TNode : SyntaxNode
    {
        var rewriter = new AddLeadingTriviaRewriter(trivia);
        var green = node.Green.Accept(rewriter);
        return (TNode)green.ToRedNode(null!, null, 0);
    }

    private static IEnumerable<Internal.Syntax.SyntaxTrivia> CreateCommentBlockTrivia(string prefix, string docs)
    {
        foreach (var (line, newline) in StringUtils.SplitIntoLines(docs))
        {
            yield return Internal.Syntax.SyntaxTrivia.From(TriviaKind.DocumentationComment, $"{prefix}{line}");
            if (newline is not null)
            {
                yield return Internal.Syntax.SyntaxTrivia.From(TriviaKind.Newline, newline);
            }
        }
    }

    public static TNode WithComments<TNode>(TNode node, string docs)
        where TNode : SyntaxNode =>
        WithLeadingTrivia(node, CreateCommentBlockTrivia("//", docs));

    public static TNode WithDocumentation<TNode>(TNode node, string docs)
        where TNode : SyntaxNode =>
        WithLeadingTrivia(node, CreateCommentBlockTrivia("///", docs));

    public static SyntaxToken Missing(TokenKind kind) =>
        Internal.Syntax.SyntaxToken.From(kind, string.Empty).ToRedNode(null!, null, 0);

<<<<<<< HEAD
    public static SyntaxToken Name(string text) => MakeToken(TokenKind.Identifier, text);
    public static SyntaxToken Integer(int value) => MakeToken(TokenKind.LiteralInteger, value.ToString(), value);
    public static SyntaxToken Float(float value) => MakeToken(TokenKind.LiteralFloat, value.ToString(), value);
    public static SyntaxToken Character(char value) => MakeToken(TokenKind.LiteralCharacter, value.ToString(), value);

    public static SyntaxToken? VisibilityToken(Visibility visibility) => visibility switch
=======
    public static SyntaxToken Identifier(string text) => Token(TokenKind.Identifier, text);
    public static SyntaxToken Integer(int value) => Token(TokenKind.LiteralInteger, value.ToString(), value);

    public static TokenKind? Visibility(Visibility visibility) => visibility switch
>>>>>>> 7eb5dbd4
    {
        Semantics.Visibility.Private => null,
        Semantics.Visibility.Internal => TokenKind.KeywordInternal,
        Semantics.Visibility.Public => TokenKind.KeywordPublic,
        _ => throw new ArgumentOutOfRangeException(nameof(visibility)),
    };

    public static SyntaxList<TNode> SyntaxList<TNode>(IEnumerable<TNode> elements)
        where TNode : SyntaxNode => new(
            tree: null!,
            parent: null,
            fullPosition: 0,
            green: Syntax.SyntaxList<TNode>.MakeGreen(elements.Select(n => n.Green)));
    public static SyntaxList<TNode> SyntaxList<TNode>(params TNode[] elements)
        where TNode : SyntaxNode => SyntaxList(elements.AsEnumerable());

    public static SeparatedSyntaxList<TNode> SeparatedSyntaxList<TNode>(IEnumerable<SyntaxToken> separators, IEnumerable<TNode> elements)
        where TNode : SyntaxNode => new(
            tree: null!,
            parent: null,
            fullPosition: 0,
            green: Syntax.SeparatedSyntaxList<TNode>.MakeGreen(
                Internal.Syntax.SeparatedSyntaxList.CreateInterleavedSequence(
                    separators.Select(x => x.Green),
                    elements.Select(x => x.Green))));

    public static SeparatedSyntaxList<TNode> SeparatedSyntaxList<TNode>(SyntaxToken separator, IEnumerable<TNode> elements)
        where TNode : SyntaxNode => new(
            tree: null!,
            parent: null,
            fullPosition: 0,
            green: Syntax.SeparatedSyntaxList<TNode>.MakeGreen(elements.SelectMany(n => new[] { n.Green, separator.Green })));
    public static SeparatedSyntaxList<TNode> SeparatedSyntaxList<TNode>(SyntaxToken separator, params TNode[] elements)
        where TNode : SyntaxNode => SeparatedSyntaxList(separator, elements.AsEnumerable());

    public static SeparatedSyntaxList<ParameterSyntax> ParameterList(IEnumerable<ParameterSyntax> parameters) =>
        SeparatedSyntaxList(Comma, parameters);
    public static SeparatedSyntaxList<ParameterSyntax> ParameterList(params ParameterSyntax[] parameters) =>
        SeparatedSyntaxList(Comma, parameters);
    public static ParameterSyntax Parameter(string name, TypeSyntax type) =>
        Parameter([], name, type);
    public static ParameterSyntax Parameter(IEnumerable<AttributeSyntax> attributes, string name, TypeSyntax type) =>
        Parameter(SyntaxList(attributes), null, Identifier(name), Colon, type);
    public static ParameterSyntax VariadicParameter(string name, TypeSyntax type) =>
        Parameter(SyntaxList<AttributeSyntax>(), Ellipsis, Identifier(name), Colon, type);

    public static SeparatedSyntaxList<GenericParameterSyntax> GenericParameterList(IEnumerable<GenericParameterSyntax> parameters) =>
        SeparatedSyntaxList(Comma, parameters);
    public static SeparatedSyntaxList<GenericParameterSyntax> GenericParameterList(params GenericParameterSyntax[] parameters) =>
        SeparatedSyntaxList(Comma, parameters);

    public static ModuleDeclarationSyntax ModuleDeclaration(string name, IEnumerable<DeclarationSyntax> declarations) =>
        ModuleDeclaration([], null, name, declarations);
    public static ModuleDeclarationSyntax ModuleDeclaration(string name, params DeclarationSyntax[] declarations) =>
        ModuleDeclaration(name, declarations.AsEnumerable());

    public static ImportDeclarationSyntax ImportDeclaration(string root, params string[] path) => ImportDeclaration(
        [],
        null,
        path.Aggregate(
            RootImportPath(Identifier(root)) as ImportPathSyntax,
            (path, member) => MemberImportPath(path, Dot, Identifier(member))));

    public static FunctionDeclarationSyntax FunctionDeclaration(
        string name,
        SeparatedSyntaxList<ParameterSyntax> parameters,
        TypeSyntax? returnType,
        FunctionBodySyntax body) =>
        FunctionDeclaration([], Semantics.Visibility.Private, name, null, parameters, returnType, body);

    public static FunctionDeclarationSyntax FunctionDeclaration(
        IEnumerable<AttributeSyntax> attributes,
        string name,
        SeparatedSyntaxList<ParameterSyntax> parameters,
        TypeSyntax? returnType,
        FunctionBodySyntax body) =>
        FunctionDeclaration(attributes, Semantics.Visibility.Private, name, null, parameters, returnType, body);

    public static FunctionDeclarationSyntax FunctionDeclaration(
        Visibility visibility,
        string name,
        SeparatedSyntaxList<ParameterSyntax> parameters,
        TypeSyntax? returnType,
        FunctionBodySyntax body) =>
        FunctionDeclaration([], visibility, name, null, parameters, returnType, body);

    public static FunctionDeclarationSyntax FunctionDeclaration(
        string name,
        SeparatedSyntaxList<GenericParameterSyntax>? generics,
        SeparatedSyntaxList<ParameterSyntax> parameters,
        TypeSyntax? returnType,
        FunctionBodySyntax body) =>
        FunctionDeclaration([], Semantics.Visibility.Private, name, generics, parameters, returnType, body);

    public static FunctionDeclarationSyntax FunctionDeclaration(
        IEnumerable<AttributeSyntax> attributes,
        Visibility visibility,
        string name,
        SeparatedSyntaxList<GenericParameterSyntax>? generics,
        SeparatedSyntaxList<ParameterSyntax> parameters,
        TypeSyntax? returnType,
        FunctionBodySyntax body) => FunctionDeclaration(
        attributes,
        Visibility(visibility),
        name,
        generics is null ? null : GenericParameterList(generics),
        parameters,
        returnType is null ? null : TypeSpecifier(returnType),
        body);

    public static VariableDeclarationSyntax VariableDeclaration(
        string name,
        TypeSyntax? type = null,
        ExpressionSyntax? value = null) => VariableDeclaration(null, true, name, type, value);

    public static VariableDeclarationSyntax VariableDeclaration(
        Visibility visibility,
        string name,
        TypeSyntax? type = null,
        ExpressionSyntax? value = null) => VariableDeclaration(Visibility(visibility), true, name, type, value);

    public static VariableDeclarationSyntax ImmutableVariableDeclaration(
        string name,
        TypeSyntax? type = null,
        ExpressionSyntax? value = null) => VariableDeclaration(null, false, name, type, value);

    public static VariableDeclarationSyntax ImmutableVariableDeclaration(
        Visibility visibility,
        string name,
        TypeSyntax? type = null,
        ExpressionSyntax? value = null) => VariableDeclaration(Visibility(visibility), false, name, type, value);

    public static VariableDeclarationSyntax VariableDeclaration(
        TokenKind? visibility,
        bool isMutable,
        string name,
        TypeSyntax? type = null,
        ExpressionSyntax? value = null) => VariableDeclaration(
        [],
        visibility,
        isMutable ? TokenKind.KeywordVar : TokenKind.KeywordVal,
        name,
        type is null ? null : TypeSpecifier(type),
        value is null ? null : ValueSpecifier(value));

    public static LabelDeclarationSyntax LabelDeclaration(string name) =>
        LabelDeclaration([], null, name);

    public static AttributeSyntax Attribute(TypeSyntax type, params ExpressionSyntax[] args) =>
        Attribute(type, args.AsEnumerable());

    public static AttributeSyntax Attribute(TypeSyntax type, IEnumerable<ExpressionSyntax> args) =>
        Attribute(type, ArgumentList(SeparatedSyntaxList(Comma, args)));

    public static BlockExpressionSyntax BlockExpression(params StatementSyntax[] stmts) => BlockExpression(stmts.AsEnumerable());

    public static IfExpressionSyntax IfExpression(
        ExpressionSyntax condition,
        ExpressionSyntax then,
        ExpressionSyntax? @else) => IfExpression(
        condition,
        then,
        @else is null ? null : ElseClause(@else));

    public static ForExpressionSyntax ForExpression(
        string iterator,
        ExpressionSyntax sequence,
        ExpressionSyntax body) => ForExpression(
        iterator,
        null,
        sequence,
        body);

    public static CallExpressionSyntax CallExpression(
        ExpressionSyntax called,
        IEnumerable<ExpressionSyntax> args) => CallExpression(
        called,
        SeparatedSyntaxList(Comma, args));
    public static CallExpressionSyntax CallExpression(
        ExpressionSyntax called,
        params ExpressionSyntax[] args) => CallExpression(called, args.AsEnumerable());

    public static GenericExpressionSyntax GenericExpression(
        ExpressionSyntax instantiated,
        params TypeSyntax[] typeParameters) => GenericExpression(instantiated, SeparatedSyntaxList(Comma, typeParameters));
    public static GenericTypeSyntax GenericType(TypeSyntax instantiated, params TypeSyntax[] typeParameters) =>
        GenericType(instantiated, SeparatedSyntaxList(Comma, typeParameters));

    public static IndexExpressionSyntax IndexExpression(ExpressionSyntax indexed, params ExpressionSyntax[] indices) =>
        IndexExpression(indexed, SeparatedSyntaxList(Comma, indices));

    public static GotoExpressionSyntax GotoExpression(string label) => GotoExpression(NameLabel(Identifier(label)));

    public static LiteralExpressionSyntax LiteralExpression(int value) => LiteralExpression(Integer(value));
    public static LiteralExpressionSyntax LiteralExpression(bool value) => LiteralExpression(value ? KeywordTrue : KeywordFalse);
    public static StringExpressionSyntax StringExpression(string value) =>
        StringExpression(LineStringStart, [TextStringPart(value)], LineStringEnd);

    public static TextStringPartSyntax TextStringPart(string value) =>
        TextStringPart(Token(TokenKind.StringContent, value, value));

    // TOKENS //////////////////////////////////////////////////////////////////

<<<<<<< HEAD
    public static SyntaxToken EndOfInput { get; } = MakeToken(TokenKind.EndOfInput);
    public static SyntaxToken Assign { get; } = MakeToken(TokenKind.Assign);
    public static SyntaxToken Comma { get; } = MakeToken(TokenKind.Comma);
    public static SyntaxToken Colon { get; } = MakeToken(TokenKind.Colon);
    public static SyntaxToken Dot { get; } = MakeToken(TokenKind.Dot);
    public static SyntaxToken Semicolon { get; } = MakeToken(TokenKind.Semicolon);
    public static SyntaxToken Import { get; } = MakeToken(TokenKind.KeywordImport);
    public static SyntaxToken Return { get; } = MakeToken(TokenKind.KeywordReturn);
    public static SyntaxToken If { get; } = MakeToken(TokenKind.KeywordIf);
    public static SyntaxToken While { get; } = MakeToken(TokenKind.KeywordWhile);
    public static SyntaxToken For { get; } = MakeToken(TokenKind.KeywordFor);
    public static SyntaxToken In { get; } = MakeToken(TokenKind.KeywordIn);
    public static SyntaxToken Else { get; } = MakeToken(TokenKind.KeywordElse);
    public static SyntaxToken Var { get; } = MakeToken(TokenKind.KeywordVar);
    public static SyntaxToken Val { get; } = MakeToken(TokenKind.KeywordVal);
    public static SyntaxToken Func { get; } = MakeToken(TokenKind.KeywordFunc);
    public static SyntaxToken Goto { get; } = MakeToken(TokenKind.KeywordGoto);
    public static SyntaxToken Module { get; } = MakeToken(TokenKind.KeywordModule);
    public static SyntaxToken True { get; } = MakeToken(TokenKind.KeywordTrue, true);
    public static SyntaxToken False { get; } = MakeToken(TokenKind.KeywordFalse, false);
    public static SyntaxToken OpenBrace { get; } = MakeToken(TokenKind.CurlyOpen);
    public static SyntaxToken CloseBrace { get; } = MakeToken(TokenKind.CurlyClose);
    public static SyntaxToken OpenParen { get; } = MakeToken(TokenKind.ParenOpen);
    public static SyntaxToken CloseParen { get; } = MakeToken(TokenKind.ParenClose);
    public static SyntaxToken OpenBracket { get; } = MakeToken(TokenKind.BracketOpen);
    public static SyntaxToken CloseBracket { get; } = MakeToken(TokenKind.BracketClose);
    public static SyntaxToken Plus { get; } = MakeToken(TokenKind.Plus);
    public static SyntaxToken PlusAssign { get; } = MakeToken(TokenKind.PlusAssign);
    public static SyntaxToken LessThan { get; } = MakeToken(TokenKind.LessThan);
    public static SyntaxToken GreaterThan { get; } = MakeToken(TokenKind.GreaterThan);
    public static SyntaxToken LineStringStart { get; } = MakeToken(TokenKind.LineStringStart, "\"");
    public static SyntaxToken LineStringEnd { get; } = MakeToken(TokenKind.LineStringEnd, "\"");
    public static SyntaxToken Ellipsis { get; } = MakeToken(TokenKind.Ellipsis);

    public static SyntaxToken MakeToken(TokenKind tokenKind) =>
        Internal.Syntax.SyntaxToken.From(tokenKind).ToRedNode(null!, null, 0);
    public static SyntaxToken MakeToken(TokenKind tokenKind, string text) =>
        Internal.Syntax.SyntaxToken.From(tokenKind, text).ToRedNode(null!, null, 0);
    public static SyntaxToken MakeToken(TokenKind tokenKind, string text, object? value) =>
        Internal.Syntax.SyntaxToken.From(tokenKind, text, value).ToRedNode(null!, null, 0);
    public static SyntaxToken MakeToken(TokenKind tokenKind, object? value) =>
=======
    public static SyntaxToken LineStringStart { get; } = Token(TokenKind.LineStringStart, "\"");
    public static SyntaxToken LineStringEnd { get; } = Token(TokenKind.LineStringEnd, "\"");

    private static SyntaxToken Token(TokenKind tokenKind) =>
        Internal.Syntax.SyntaxToken.From(tokenKind).ToRedNode(null!, null, 0);
    private static SyntaxToken Token(TokenKind tokenKind, string text) =>
        Internal.Syntax.SyntaxToken.From(tokenKind, text).ToRedNode(null!, null, 0);
    private static SyntaxToken Token(TokenKind tokenKind, string text, object? value) =>
        Internal.Syntax.SyntaxToken.From(tokenKind, text, value).ToRedNode(null!, null, 0);
    private static SyntaxToken Token(TokenKind tokenKind, object? value) =>
>>>>>>> 7eb5dbd4
        Internal.Syntax.SyntaxToken.From(tokenKind, value: value).ToRedNode(null!, null, 0);
}<|MERGE_RESOLUTION|>--- conflicted
+++ resolved
@@ -62,19 +62,13 @@
     public static SyntaxToken Missing(TokenKind kind) =>
         Internal.Syntax.SyntaxToken.From(kind, string.Empty).ToRedNode(null!, null, 0);
 
-<<<<<<< HEAD
-    public static SyntaxToken Name(string text) => MakeToken(TokenKind.Identifier, text);
-    public static SyntaxToken Integer(int value) => MakeToken(TokenKind.LiteralInteger, value.ToString(), value);
+    public static SyntaxToken Identifier(string text) => Token(TokenKind.Identifier, text);
+    public static SyntaxToken Integer(int value) => Token(TokenKind.LiteralInteger, value.ToString(), value);
+
     public static SyntaxToken Float(float value) => MakeToken(TokenKind.LiteralFloat, value.ToString(), value);
     public static SyntaxToken Character(char value) => MakeToken(TokenKind.LiteralCharacter, value.ToString(), value);
 
-    public static SyntaxToken? VisibilityToken(Visibility visibility) => visibility switch
-=======
-    public static SyntaxToken Identifier(string text) => Token(TokenKind.Identifier, text);
-    public static SyntaxToken Integer(int value) => Token(TokenKind.LiteralInteger, value.ToString(), value);
-
     public static TokenKind? Visibility(Visibility visibility) => visibility switch
->>>>>>> 7eb5dbd4
     {
         Semantics.Visibility.Private => null,
         Semantics.Visibility.Internal => TokenKind.KeywordInternal,
@@ -278,59 +272,16 @@
 
     // TOKENS //////////////////////////////////////////////////////////////////
 
-<<<<<<< HEAD
-    public static SyntaxToken EndOfInput { get; } = MakeToken(TokenKind.EndOfInput);
-    public static SyntaxToken Assign { get; } = MakeToken(TokenKind.Assign);
-    public static SyntaxToken Comma { get; } = MakeToken(TokenKind.Comma);
-    public static SyntaxToken Colon { get; } = MakeToken(TokenKind.Colon);
-    public static SyntaxToken Dot { get; } = MakeToken(TokenKind.Dot);
-    public static SyntaxToken Semicolon { get; } = MakeToken(TokenKind.Semicolon);
-    public static SyntaxToken Import { get; } = MakeToken(TokenKind.KeywordImport);
-    public static SyntaxToken Return { get; } = MakeToken(TokenKind.KeywordReturn);
-    public static SyntaxToken If { get; } = MakeToken(TokenKind.KeywordIf);
-    public static SyntaxToken While { get; } = MakeToken(TokenKind.KeywordWhile);
-    public static SyntaxToken For { get; } = MakeToken(TokenKind.KeywordFor);
-    public static SyntaxToken In { get; } = MakeToken(TokenKind.KeywordIn);
-    public static SyntaxToken Else { get; } = MakeToken(TokenKind.KeywordElse);
-    public static SyntaxToken Var { get; } = MakeToken(TokenKind.KeywordVar);
-    public static SyntaxToken Val { get; } = MakeToken(TokenKind.KeywordVal);
-    public static SyntaxToken Func { get; } = MakeToken(TokenKind.KeywordFunc);
-    public static SyntaxToken Goto { get; } = MakeToken(TokenKind.KeywordGoto);
-    public static SyntaxToken Module { get; } = MakeToken(TokenKind.KeywordModule);
-    public static SyntaxToken True { get; } = MakeToken(TokenKind.KeywordTrue, true);
-    public static SyntaxToken False { get; } = MakeToken(TokenKind.KeywordFalse, false);
-    public static SyntaxToken OpenBrace { get; } = MakeToken(TokenKind.CurlyOpen);
-    public static SyntaxToken CloseBrace { get; } = MakeToken(TokenKind.CurlyClose);
-    public static SyntaxToken OpenParen { get; } = MakeToken(TokenKind.ParenOpen);
-    public static SyntaxToken CloseParen { get; } = MakeToken(TokenKind.ParenClose);
-    public static SyntaxToken OpenBracket { get; } = MakeToken(TokenKind.BracketOpen);
-    public static SyntaxToken CloseBracket { get; } = MakeToken(TokenKind.BracketClose);
-    public static SyntaxToken Plus { get; } = MakeToken(TokenKind.Plus);
-    public static SyntaxToken PlusAssign { get; } = MakeToken(TokenKind.PlusAssign);
-    public static SyntaxToken LessThan { get; } = MakeToken(TokenKind.LessThan);
-    public static SyntaxToken GreaterThan { get; } = MakeToken(TokenKind.GreaterThan);
-    public static SyntaxToken LineStringStart { get; } = MakeToken(TokenKind.LineStringStart, "\"");
-    public static SyntaxToken LineStringEnd { get; } = MakeToken(TokenKind.LineStringEnd, "\"");
-    public static SyntaxToken Ellipsis { get; } = MakeToken(TokenKind.Ellipsis);
-
-    public static SyntaxToken MakeToken(TokenKind tokenKind) =>
+    public static SyntaxToken LineStringStart { get; } = Token(TokenKind.LineStringStart, "\"");
+    public static SyntaxToken LineStringEnd { get; } = Token(TokenKind.LineStringEnd, "\"");
+
+    private static SyntaxToken Token(TokenKind tokenKind) =>
         Internal.Syntax.SyntaxToken.From(tokenKind).ToRedNode(null!, null, 0);
     public static SyntaxToken MakeToken(TokenKind tokenKind, string text) =>
-        Internal.Syntax.SyntaxToken.From(tokenKind, text).ToRedNode(null!, null, 0);
-    public static SyntaxToken MakeToken(TokenKind tokenKind, string text, object? value) =>
-        Internal.Syntax.SyntaxToken.From(tokenKind, text, value).ToRedNode(null!, null, 0);
-    public static SyntaxToken MakeToken(TokenKind tokenKind, object? value) =>
-=======
-    public static SyntaxToken LineStringStart { get; } = Token(TokenKind.LineStringStart, "\"");
-    public static SyntaxToken LineStringEnd { get; } = Token(TokenKind.LineStringEnd, "\"");
-
-    private static SyntaxToken Token(TokenKind tokenKind) =>
-        Internal.Syntax.SyntaxToken.From(tokenKind).ToRedNode(null!, null, 0);
     private static SyntaxToken Token(TokenKind tokenKind, string text) =>
         Internal.Syntax.SyntaxToken.From(tokenKind, text).ToRedNode(null!, null, 0);
     private static SyntaxToken Token(TokenKind tokenKind, string text, object? value) =>
         Internal.Syntax.SyntaxToken.From(tokenKind, text, value).ToRedNode(null!, null, 0);
     private static SyntaxToken Token(TokenKind tokenKind, object? value) =>
->>>>>>> 7eb5dbd4
         Internal.Syntax.SyntaxToken.From(tokenKind, value: value).ToRedNode(null!, null, 0);
 }