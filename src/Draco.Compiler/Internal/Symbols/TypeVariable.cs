--- conflicted
+++ resolved
@@ -23,13 +23,8 @@
     public override bool IsValueType => throw new NotSupportedException();
     public override bool IsError => throw new NotSupportedException();
     public override Symbol? ContainingSymbol => throw new NotSupportedException();
-<<<<<<< HEAD
-    public override IEnumerable<Symbol> Members => throw new NotSupportedException();
+    public override IEnumerable<Symbol> DefinedMembers => throw new NotSupportedException();
     public override string RawDocumentation => throw new NotSupportedException();
-=======
-    public override IEnumerable<Symbol> DefinedMembers => throw new NotSupportedException();
-    public override string Documentation => throw new NotSupportedException();
->>>>>>> 21394872
 
     public override TypeSymbol Substitution => this.solver.Unwrap(this);
 
