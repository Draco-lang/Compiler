using System;
using System.Collections.Generic;
using System.Collections.Immutable;
using System.Text;
using Draco.Compiler.Internal.Symbols;
using Draco.Compiler.Internal.Symbols.Synthetized;

namespace Draco.Compiler.Internal.OptimizingIr.Model;

internal sealed class Module : IModule
{
    private static readonly string doubleNewline = $"{Environment.NewLine}{Environment.NewLine}";

    public ModuleSymbol Symbol { get; }

    public string Name => this.Symbol.Name;

    public IDictionary<ModuleSymbol, IModule> Submodules => this.submodules;
    IReadOnlyDictionary<ModuleSymbol, IModule> IModule.Submodules => this.submodules;

<<<<<<< HEAD
    public IDictionary<TypeSymbol, IType> Types => this.types;
    IReadOnlyDictionary<TypeSymbol, IType> IModule.Types => this.types;

    public IReadOnlySet<GlobalSymbol> Globals => this.globals;
=======
    public IReadOnlySet<FieldSymbol> Fields => this.fields;
>>>>>>> ec740b53

    public Procedure GlobalInitializer { get; }
    IProcedure IModule.GlobalInitializer => this.GlobalInitializer;

    public IReadOnlyDictionary<FunctionSymbol, IProcedure> Procedures => this.procedures;
    IReadOnlyDictionary<FunctionSymbol, IProcedure> IModule.Procedures => this.procedures;

    public Assembly Assembly { get; }
    IAssembly IModule.Assembly => this.Assembly;

    public Module? Parent { get; }
    IModule? IModule.Parent => this.Parent;

    private readonly HashSet<FieldSymbol> fields = [];
    private readonly Dictionary<FunctionSymbol, IProcedure> procedures = [];
    private readonly Dictionary<ModuleSymbol, IModule> submodules = [];
    private readonly Dictionary<TypeSymbol, IType> types = [];

    public Module(ModuleSymbol symbol, Assembly assembly, Module? Parent)
    {
        this.Symbol = symbol;
        this.GlobalInitializer = this.DefineProcedure(new IntrinsicFunctionSymbol(
            name: "<global initializer>",
            paramTypes: [],
            returnType: WellKnownTypes.Unit));
        this.Assembly = assembly;
        this.Parent = Parent;
    }

    public ImmutableArray<IProcedure> GetProcedures()
    {
        var result = ImmutableArray.CreateBuilder<IProcedure>();
        result.AddRange(this.procedures.Values.ToImmutableArray());
        foreach (var submodule in this.submodules.Values)
        {
            result.AddRange(((Module)submodule).GetProcedures());
        }
        return result.ToImmutable();
    }

    public void DefineField(FieldSymbol fieldSymbol) => this.fields.Add(fieldSymbol);

    public Procedure DefineProcedure(FunctionSymbol functionSymbol)
    {
        if (!this.procedures.TryGetValue(functionSymbol, out var result))
        {
            result = new Procedure(this, null, functionSymbol);
            this.procedures.Add(functionSymbol, result);
        }
        return (Procedure)result;
    }

    public Module DefineModule(ModuleSymbol moduleSymbol)
    {
        if (!this.submodules.TryGetValue(moduleSymbol, out var result))
        {
            result = new Module(moduleSymbol, this.Assembly, this);
            this.submodules.Add(moduleSymbol, result);
        }
        return (Module)result;
    }

    public Type DefineType(TypeSymbol typeSymbol)
    {
        if (!this.types.TryGetValue(typeSymbol, out var result))
        {
            result = new Type(this, typeSymbol);
            this.types.Add(typeSymbol, result);
        }
        return (Type)result;
    }

    public override string ToString()
    {
        var result = new StringBuilder();
        result.AppendLine($"module {this.Symbol.Name}");
        result.AppendJoin(Environment.NewLine, this.fields);
        if (this.fields.Count > 0 && this.procedures.Count > 1) result.Append(doubleNewline);
        result.AppendJoin(doubleNewline, this.procedures.Values);
        if (this.procedures.Count > 0 && this.submodules.Count > 0) result.Append(doubleNewline);
        result.AppendJoin(doubleNewline, this.submodules.Values);
        return result.ToString();
    }
}<|MERGE_RESOLUTION|>--- conflicted
+++ resolved
@@ -18,14 +18,11 @@
     public IDictionary<ModuleSymbol, IModule> Submodules => this.submodules;
     IReadOnlyDictionary<ModuleSymbol, IModule> IModule.Submodules => this.submodules;
 
-<<<<<<< HEAD
     public IDictionary<TypeSymbol, IType> Types => this.types;
     IReadOnlyDictionary<TypeSymbol, IType> IModule.Types => this.types;
 
     public IReadOnlySet<GlobalSymbol> Globals => this.globals;
-=======
     public IReadOnlySet<FieldSymbol> Fields => this.fields;
->>>>>>> ec740b53
 
     public Procedure GlobalInitializer { get; }
     IProcedure IModule.GlobalInitializer => this.GlobalInitializer;
