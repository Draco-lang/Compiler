--- conflicted
+++ resolved
@@ -224,13 +224,8 @@
         var result = IfExpression(
             condition: left,
             then: right,
-<<<<<<< HEAD
             @else: LiteralExpression(false, IntrinsicTypes.Bool),
             type: IntrinsicTypes.Bool);
-=======
-            @else: LiteralExpression(false),
-            type: IntrinsicSymbols.Bool);
->>>>>>> 54841d56
         // If-expressions can be lowered too
         return result.Accept(this);
     }
