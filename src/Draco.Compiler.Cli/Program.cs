using System;
using System.CommandLine;
using System.CommandLine.Parsing;
using System.IO;
using System.Linq;
using Draco.Compiler.Api;
using Draco.Compiler.Api.Diagnostics;
using Draco.Compiler.Api.Scripting;
using Draco.Compiler.Api.Syntax;

namespace Draco.Compiler.Cli;

internal class Program
{
    internal static int Main(string[] args) =>
        ConfigureCommands().Invoke(args);

    private static RootCommand ConfigureCommands()
    {
        var fileArgument = new Argument<FileInfo>("file", description: "Draco file");
<<<<<<< HEAD
        var emitIROutputOption = new Option<FileInfo>("--output-ir", description: "Specifies output file for generated IR, if not specified, generated code is not saved to the disk");
        var outputOption = new Option<FileInfo>(new string[] { "-o", "--output" }, () => new FileInfo("output"), description: "Specifies the output file");
        var msbuildDiagOption = new Option<bool>("--msbuild-diags", () => false, description: "Specifies if diagnostics should be returned in MSBuild diagnostic format");
=======
        var emitIROutput = new Option<FileInfo>("--output-ir", description: "Specifies output file for generated IR, if not specified, generated code is not saved to the disk");
        var outputOption = new Option<FileInfo>(new string[] { "-o", "--output" }, () => new FileInfo("output"), "Specifies the output file");

>>>>>>> 2ed0205e
        var runCommand = new Command("run", "Runs specified Draco file")
        {
            fileArgument,
            outputOption,
        };
        runCommand.SetHandler(Run, fileArgument);

        var generateIRCommand = new Command("codegen", "Generates DracoIR from specified draco file and displays it to the console")
        {
            fileArgument,
            emitIROutputOption,
        };
        generateIRCommand.SetHandler(GenerateDracoIR, fileArgument, emitIROutputOption);

        var generateExeCommand = new Command("compile", "Generates executable from specified Draco file")
        {
            fileArgument,
            outputOption,
            msbuildDiagOption,
        };
        generateExeCommand.SetHandler(GenerateExe, fileArgument, outputOption, msbuildDiagOption);

        var rootCommand = new RootCommand("CLI for the Draco compiler");
        rootCommand.AddCommand(runCommand);
        rootCommand.AddCommand(generateIRCommand);
        rootCommand.AddCommand(generateExeCommand);
        return rootCommand;
    }

    private static void Run(FileInfo input)
    {
        var sourceText = SourceText.FromFile(input.FullName);
        var parseTree = ParseTree.Parse(sourceText);
        var compilation = Compilation.Create(parseTree);
        var execResult = ScriptingEngine.Execute(compilation);
        if (!execResult.Success)
        {
            foreach (var diag in execResult.Diagnostics) Console.WriteLine(diag);
            return;
        }
        Console.WriteLine($"Result: {execResult.Result}");
    }

    private static void GenerateDracoIR(FileInfo input, FileInfo? emitCS)
    {
        var sourceText = SourceText.FromFile(input.FullName);
        var parseTree = ParseTree.Parse(sourceText);
        var compilation = Compilation.Create(parseTree);
        using var irStream = new MemoryStream();
        var emitResult = compilation.Emit(
            peStream: new MemoryStream(),
            dracoIrStream: irStream);
        if (!emitResult.Success)
        {
            foreach (var diag in emitResult.Diagnostics) Console.WriteLine(diag);
            return;
        }
        irStream.Position = 0;
        var generatedIr = new StreamReader(irStream).ReadToEnd();
        Console.WriteLine(generatedIr);
        if (emitCS is not null) File.WriteAllText(emitCS.FullName, generatedIr);
    }

    private static void GenerateExe(FileInfo input, FileInfo output, bool msbuildDiags)
    {
        var sourceText = SourceText.FromFile(input.FullName);
        var parseTree = ParseTree.Parse(sourceText);
        var compilation = Compilation.Create(parseTree, output.Name);
        using var dllStream = new FileStream(output.FullName, FileMode.OpenOrCreate);
        var emitResult = compilation.Emit(dllStream);
        if (!emitResult.Success)
        {
            foreach (var diag in emitResult.Diagnostics.Select(x => msbuildDiags ? MakeMsbuildDiag(x) : x.ToString())) Console.WriteLine(diag);
        }
    }

    private static string MakeMsbuildDiag(Diagnostic original)
    {
        var file = string.Empty;
        if (!original.Location.IsNone && original.Location.SourceText.Path is not null)
        {
            var range = original.Location.Range!.Value;
            file = $"{original.Location.SourceText.Path.OriginalString}({range.Start.Line + 1},{range.Start.Column + 1},{range.End.Line + 1},{range.End.Column + 1})";
        }
        return $"{file} : {original.Severity.ToString().ToLower()} {original.Template.ErrorCode} : {original.Message}";
    }
}<|MERGE_RESOLUTION|>--- conflicted
+++ resolved
@@ -18,15 +18,9 @@
     private static RootCommand ConfigureCommands()
     {
         var fileArgument = new Argument<FileInfo>("file", description: "Draco file");
-<<<<<<< HEAD
-        var emitIROutputOption = new Option<FileInfo>("--output-ir", description: "Specifies output file for generated IR, if not specified, generated code is not saved to the disk");
-        var outputOption = new Option<FileInfo>(new string[] { "-o", "--output" }, () => new FileInfo("output"), description: "Specifies the output file");
-        var msbuildDiagOption = new Option<bool>("--msbuild-diags", () => false, description: "Specifies if diagnostics should be returned in MSBuild diagnostic format");
-=======
         var emitIROutput = new Option<FileInfo>("--output-ir", description: "Specifies output file for generated IR, if not specified, generated code is not saved to the disk");
         var outputOption = new Option<FileInfo>(new string[] { "-o", "--output" }, () => new FileInfo("output"), "Specifies the output file");
 
->>>>>>> 2ed0205e
         var runCommand = new Command("run", "Runs specified Draco file")
         {
             fileArgument,
