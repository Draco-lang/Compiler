--- conflicted
+++ resolved
@@ -385,7 +385,6 @@
     Binder IBinderProvider.GetBinder(SyntaxNode syntax) => this.GetBinder(syntax);
     Binder IBinderProvider.GetBinder(Symbol symbol) => this.GetBinder(symbol);
 
-<<<<<<< HEAD
     private MetadataAssemblySymbol GetMetadataAssembly(MetadataReference metadataReference)
     {
         if (!this.metadataAssemblies.TryGetValue(metadataReference, out var metadataAssembly))
@@ -402,10 +401,7 @@
         return metadataAssembly;
     }
 
-    private DeclarationTable BuildDeclarationTable() => DeclarationTable.From(this.SyntaxTrees, this);
-=======
     private DeclarationTable BuildDeclarationTable() => new(this);
->>>>>>> 6f9f6e1c
     private ModuleSymbol BuildSourceModule() => new SourceModuleSymbol(this, null, this.DeclarationTable.MergedRoot);
     private ModuleSymbol BuildRootModule() => new MergedModuleSymbol(
         containingSymbol: null,
