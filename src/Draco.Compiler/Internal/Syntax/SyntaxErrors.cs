using System.Diagnostics.CodeAnalysis;
using Draco.Compiler.Api.Diagnostics;
using Draco.Compiler.Internal.Diagnostics;

namespace Draco.Compiler.Internal.Syntax;

/// <summary>
/// Holds constants for syntax errors.
/// </summary>
[ExcludeFromCodeCoverage]
internal static class SyntaxErrors
{
    private static string Code(int index) => DiagnosticTemplate.CreateDiagnosticCode(DiagnosticCategory.Syntax, index);

    /// <summary>
    /// An illegal character appears in a character literal.
    /// </summary>
    public static readonly DiagnosticTemplate IllegalCharacterLiteral = DiagnosticTemplate.Create(
        title: "illegal character literal",
        severity: DiagnosticSeverity.Error,
        format: "illegal character literal (code: {0})",
        code: Code(1));

    /// <summary>
    /// The character literal closing quote was missing.
    /// </summary>
    public static readonly DiagnosticTemplate UnclosedCharacterLiteral = DiagnosticTemplate.Create(
        title: "unclosed character literal",
        severity: DiagnosticSeverity.Error,
        format: "unclosed character literal",
        code: Code(2));

    /// <summary>
    /// A \u{...} construct was left empty.
    /// </summary>
    public static readonly DiagnosticTemplate ZeroLengthUnicodeCodepoint = DiagnosticTemplate.Create(
        title: "zero length unicode codepoint",
        severity: DiagnosticSeverity.Error,
        format: "zero length unicode codepoint",
        code: Code(3));

    /// <summary>
    /// A \u{...} construct was left unclosed.
    /// </summary>
    public static readonly DiagnosticTemplate UnclosedUnicodeCodepoint = DiagnosticTemplate.Create(
        title: "unclosed unicode codepoint escape sequence",
        severity: DiagnosticSeverity.Error,
        format: "unclosed unicode codepoint escape sequence",
        code: Code(4));

    /// <summary>
    /// A \u{...} construct that represent an invalid codepoint.
    /// </summary>
    public static readonly DiagnosticTemplate IllegalUnicodeCodepoint = DiagnosticTemplate.Create(
        title: "illegal unicode codepoint",
        severity: DiagnosticSeverity.Error,
        format: "illegal unicode codepoint (code: {0})",
        code: Code(5));

    /// <summary>
    /// An illegal escape character after '\'.
    /// </summary>
    public static readonly DiagnosticTemplate IllegalEscapeCharacter = DiagnosticTemplate.Create(
        title: "illegal escape character",
        severity: DiagnosticSeverity.Error,
        format: "illegal escape character '{0}'",
        code: Code(6));

    /// <summary>
    /// A certain kind of token was expected while parsing.
    /// </summary>
    public static readonly DiagnosticTemplate ExpectedToken = DiagnosticTemplate.Create(
        title: "expected token",
        severity: DiagnosticSeverity.Error,
        format: "expected token {0}",
        code: Code(7));

    /// <summary>
    /// Some kind of unexpected input while parsing.
    /// </summary>
    public static readonly DiagnosticTemplate UnexpectedInput = DiagnosticTemplate.Create(
        title: "unexpected input",
        severity: DiagnosticSeverity.Error,
        format: "unexpected input while parsing {0}",
        code: Code(8));

    /// <summary>
    /// Insufficient indentation in a multiline string.
    /// </summary>
    public static readonly DiagnosticTemplate InsufficientIndentationInMultiLinString = DiagnosticTemplate.Create(
        title: "insufficient indentation",
        severity: DiagnosticSeverity.Error,
        format: "insufficient indentation in multiline string",
        code: Code(9));

    /// <summary>
    /// There are extra tokens inline with the opening quotes of a multiline string.
    /// </summary>
    public static readonly DiagnosticTemplate ExtraTokensInlineWithOpenQuotesOfMultiLineString = DiagnosticTemplate.Create(
        title: "illegal tokens",
        severity: DiagnosticSeverity.Error,
        format: "illegal tokens inline with opening quotes of multiline string",
        code: Code(10));

    /// <summary>
    /// The closing quotes of a multiline string are not on a new line.
    /// </summary>
    public static readonly DiagnosticTemplate ClosingQuotesOfMultiLineStringNotOnNewLine = DiagnosticTemplate.Create(
        title: "closing quotes are not on a new line",
        severity: DiagnosticSeverity.Error,
        format: "closing quotes are not on a new line of multiline string",
        code: Code(11));

    /// <summary>
    /// The literal ended unexpectedly.
    /// </summary>
    public static readonly DiagnosticTemplate UnexpectedFloatingPointLiteralEnd = DiagnosticTemplate.Create(
        title: "unexpected floating-point literal end",
        severity: DiagnosticSeverity.Error,
        format: "unexpected end of scientific notation floating-point literal, expected one or more digits after exponent",
        code: Code(12));

    /// <summary>
    /// The character literal ended unexpectedly.
    /// </summary>
    public static readonly DiagnosticTemplate UnexpectedCharacterLiteralEnd = DiagnosticTemplate.Create(
        title: "unexpected character literal end",
        severity: DiagnosticSeverity.Error,
        format: "unexpected end of character literal",
        code: Code(13));

    /// <summary>
    /// The escape sequence ended unexpectedly.
    /// </summary>
    public static readonly DiagnosticTemplate UnexpectedEscapeSequenceEnd = DiagnosticTemplate.Create(
        title: "unexpected escape sequence end",
        severity: DiagnosticSeverity.Error,
        format: "unexpected end of escape sequence",
        code: Code(14));

    /// <summary>
    /// An illegal language element in the context.
    /// </summary>
    public static readonly DiagnosticTemplate IllegalElementInContext = DiagnosticTemplate.Create(
        title: "illegal element in context",
        severity: DiagnosticSeverity.Error,
        format: "illegal language element {0} in context",
        code: Code(15));

    /// <summary>
    /// There is a visibility modifier before an element.
    /// </summary>
    public static readonly DiagnosticTemplate UnexpectedVisibilityModifier = DiagnosticTemplate.Create(
        title: "unexpected visibility modifier",
        severity: DiagnosticSeverity.Error,
        format: "unexpected visibility modifier before {0}",
        code: Code(16));

    /// <summary>
    /// There is a list of attributes before an element.
    /// </summary>
    public static readonly DiagnosticTemplate UnexpectedAttributeList = DiagnosticTemplate.Create(
        title: "unexpected attribute list",
        severity: DiagnosticSeverity.Error,
        format: "unexpected attribute list before {0}",
        code: Code(17));

    /// <summary>
    /// A C-heritage symbol is used instead of the appropriate keyword.
    /// </summary>
    public static readonly DiagnosticTemplate CHeritageToken = DiagnosticTemplate.Create(
        title: "C heritage symbol",
        severity: DiagnosticSeverity.Error,
        format: "{0} is not a valid {1} in Draco, use {2} instead",
        code: Code(18));

    /// <summary>
    /// There is a field declaration in a function.
    /// </summary>
    public static readonly DiagnosticTemplate UnexpectedFieldDeclarationInFunction = DiagnosticTemplate.Create(
        title: "unexpected field declaration",
        severity: DiagnosticSeverity.Error,
        format: "unexpected field declaration",
        code: Code(19));

    /// <summary>
    /// Empty generic lists are not allowed.
    /// </summary>
    public static readonly DiagnosticTemplate EmptyGenericList = DiagnosticTemplate.Create(
        title: "empty generic list",
        severity: DiagnosticSeverity.Error,
        format: "empty generic {0} lists are not allowed",
<<<<<<< HEAD
=======
        code: Code(19));

    /// <summary>
    /// There is a field modifier in a local context.
    /// </summary>
    public static readonly DiagnosticTemplate UnexpectedFieldModifier = DiagnosticTemplate.Create(
        title: "unexpected field modifier",
        severity: DiagnosticSeverity.Error,
        format: "unexpected field modifier in a local context",
>>>>>>> 210b6710
        code: Code(20));
}<|MERGE_RESOLUTION|>--- conflicted
+++ resolved
@@ -190,9 +190,7 @@
         title: "empty generic list",
         severity: DiagnosticSeverity.Error,
         format: "empty generic {0} lists are not allowed",
-<<<<<<< HEAD
-=======
-        code: Code(19));
+        code: Code(20));
 
     /// <summary>
     /// There is a field modifier in a local context.
@@ -201,6 +199,5 @@
         title: "unexpected field modifier",
         severity: DiagnosticSeverity.Error,
         format: "unexpected field modifier in a local context",
->>>>>>> 210b6710
-        code: Code(20));
+        code: Code(21));
 }