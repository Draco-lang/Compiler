<Project Sdk="Microsoft.NET.Sdk">

  <PropertyGroup>
    <ImplicitUsings>enable</ImplicitUsings>
  </PropertyGroup>

  <ItemGroup>
<<<<<<< HEAD
    <PackageReference Include="System.IO.Pipelines" Version="8.0.0" />
=======
    <InternalsVisibleTo Include="Draco.Dap" />
    <InternalsVisibleTo Include="Draco.Lsp" />
  </ItemGroup>

  <ItemGroup>
    <PackageReference Include="System.IO.Pipelines" Version="7.0.0" />
>>>>>>> 30652334
  </ItemGroup>

</Project><|MERGE_RESOLUTION|>--- conflicted
+++ resolved
@@ -5,16 +5,12 @@
   </PropertyGroup>
 
   <ItemGroup>
-<<<<<<< HEAD
-    <PackageReference Include="System.IO.Pipelines" Version="8.0.0" />
-=======
     <InternalsVisibleTo Include="Draco.Dap" />
     <InternalsVisibleTo Include="Draco.Lsp" />
   </ItemGroup>
-
+  
   <ItemGroup>
-    <PackageReference Include="System.IO.Pipelines" Version="7.0.0" />
->>>>>>> 30652334
+    <PackageReference Include="System.IO.Pipelines" Version="8.0.0" />
   </ItemGroup>
 
 </Project>