--- conflicted
+++ resolved
@@ -31,34 +31,26 @@
         return completions.OfType<CompletionItem>().ToImmutableArray();
     }
 
-<<<<<<< HEAD
-    private static CompletionItem? GetCompletionItem(ImmutableArray<ISymbol> symbols, CompletionContext currentContexts, SyntaxRange range) => symbols.First() switch
-    {
-        TypeSymbol or AliasSymbol when currentContexts.HasFlag(CompletionContext.Expression)
-                                    || currentContexts.HasFlag(CompletionContext.Type) =>
-            CompletionItem.Create(symbols.First().Name, range, symbols, CompletionKind.Class),
-=======
     private static CompletionItem? GetCompletionItem(
         SourceText source, ImmutableArray<ISymbol> symbols, CompletionContext currentContexts, SourceSpan span) => symbols.First() switch
         {
-            TypeSymbol or TypeAliasSymbol when currentContexts.HasFlag(CompletionContext.Expression)
-                                            || currentContexts.HasFlag(CompletionContext.Type) =>
+            ITypeSymbol or IAliasSymbol when currentContexts.HasFlag(CompletionContext.Expression)
+                                          || currentContexts.HasFlag(CompletionContext.Type) =>
                 CompletionItem.Create(source, symbols.First().Name, span, symbols, CompletionKind.Class),
->>>>>>> 2e43b3e3
 
             IVariableSymbol when currentContexts.HasFlag(CompletionContext.Expression) =>
                 CompletionItem.Create(source, symbols.First().Name, span, symbols, CompletionKind.Variable),
 
-            PropertySymbol when currentContexts.HasFlag(CompletionContext.Expression) =>
+            IPropertySymbol when currentContexts.HasFlag(CompletionContext.Expression) =>
                 CompletionItem.Create(source, symbols.First().Name, span, symbols, CompletionKind.Property),
 
             // We need the type context here for qualified type references
-            ModuleSymbol when currentContexts.HasFlag(CompletionContext.Expression)
+            IModuleSymbol when currentContexts.HasFlag(CompletionContext.Expression)
                            || currentContexts.HasFlag(CompletionContext.Type)
                            || currentContexts.HasFlag(CompletionContext.Import) =>
                 CompletionItem.Create(source, symbols.First().Name, span, symbols, CompletionKind.Module),
 
-            FunctionSymbol fun when !fun.IsSpecialName && currentContexts.HasFlag(CompletionContext.Expression) =>
+            IFunctionSymbol fun when !fun.IsSpecialName && currentContexts.HasFlag(CompletionContext.Expression) =>
                 CompletionItem.Create(source, symbols.First().Name, span, symbols, CompletionKind.Function),
 
             _ => null,
