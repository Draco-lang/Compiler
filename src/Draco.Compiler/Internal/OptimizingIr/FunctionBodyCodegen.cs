--- conflicted
+++ resolved
@@ -374,18 +374,8 @@
         return result;
     }
 
-<<<<<<< HEAD
-    public override IOperand VisitStringExpression(BoundStringExpression node)
-    {
-        if (node.Parts.Length == 0) return new Constant(string.Empty, IntrinsicTypes.String);
-        else if (node.Parts.Length == 1 && node.Parts[0] is BoundStringText text) return new Constant(text.Text, IntrinsicTypes.String);
-        // TODO: Should have been desugared
-        else throw new System.NotImplementedException();
-    }
-=======
     public override IOperand VisitFunctionExpression(BoundFunctionExpression node) =>
         this.TranslateFunctionSymbol(node.Function);
->>>>>>> 54841d56
 
     private IOperand TranslateFunctionSymbol(FunctionSymbol symbol) => symbol switch
     {
@@ -412,7 +402,6 @@
     private static bool IsGreaterEqual(Symbol op) => IntrinsicSymbols.OperatorSymbols.Where(x => x.Name == "operator >=").Any(x => x == op);
 
     private static bool IsNot(Symbol op) => op == IntrinsicSymbols.Bool_Not;
-<<<<<<< HEAD
     private static bool IsPlus(Symbol op) => IntrinsicSymbols.OperatorSymbols.Where(x => x.Name == "operator +").Any(x => x == op);
     private static bool IsMinus(Symbol op) => IntrinsicSymbols.OperatorSymbols.Where(x => x.Name == "operator -").Any(x => x == op);
 
@@ -422,28 +411,4 @@
     private static bool IsDiv(Symbol op) => IntrinsicSymbols.OperatorSymbols.Where(x => x.Name == "operator /").Any(x => x == op);
     private static bool IsRem(Symbol op) => IntrinsicSymbols.OperatorSymbols.Where(x => x.Name == "operator rem").Any(x => x == op);
     private static bool IsMod(Symbol op) => IntrinsicSymbols.OperatorSymbols.Where(x => x.Name == "operator mod").Any(x => x == op);
-
-    private static bool IsIntrinsicFunction(Symbol f) => f == IntrinsicSymbols.Print_String
-                                                      || f == IntrinsicSymbols.Print_Int32
-                                                      || f == IntrinsicSymbols.Println_String
-                                                      || f == IntrinsicSymbols.Println_Int32;
-=======
-    private static bool IsPlus(Symbol op) => op == IntrinsicSymbols.Int32_Plus
-                                          || op == IntrinsicSymbols.Float64_Plus;
-    private static bool IsMinus(Symbol op) => op == IntrinsicSymbols.Int32_Minus
-                                           || op == IntrinsicSymbols.Float64_Minus;
-
-    private static bool IsAdd(Symbol op) => op == IntrinsicSymbols.Int32_Add
-                                         || op == IntrinsicSymbols.Float64_Add;
-    private static bool IsSub(Symbol op) => op == IntrinsicSymbols.Int32_Sub
-                                         || op == IntrinsicSymbols.Float64_Sub;
-    private static bool IsMul(Symbol op) => op == IntrinsicSymbols.Int32_Mul
-                                         || op == IntrinsicSymbols.Float64_Mul;
-    private static bool IsDiv(Symbol op) => op == IntrinsicSymbols.Int32_Div
-                                         || op == IntrinsicSymbols.Float64_Div;
-    private static bool IsRem(Symbol op) => op == IntrinsicSymbols.Int32_Rem
-                                         || op == IntrinsicSymbols.Float64_Rem;
-    private static bool IsMod(Symbol op) => op == IntrinsicSymbols.Int32_Mod
-                                         || op == IntrinsicSymbols.Float64_Mod;
->>>>>>> 54841d56
 }