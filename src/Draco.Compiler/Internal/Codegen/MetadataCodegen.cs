--- conflicted
+++ resolved
@@ -457,7 +457,6 @@
         ref int fieldIndex,
         ref int procIndex)
     {
-<<<<<<< HEAD
         var startFieldIndex = fieldIndex;
         var startProcIndex = procIndex;
 
@@ -466,15 +465,6 @@
         {
             this.EncodeGlobal(global);
             ++fieldIndex;
-=======
-        var currentFieldIndex = fieldIndex;
-        var currentProcIndex = procIndex;
-        // Go through global fields
-        foreach (var field in module.Fields)
-        {
-            this.EncodeField(field);
-            currentFieldIndex++;
->>>>>>> ec740b53
         }
 
         // Go through procedures
