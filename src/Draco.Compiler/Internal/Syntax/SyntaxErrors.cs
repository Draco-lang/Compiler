using System.Diagnostics.CodeAnalysis;
using Draco.Compiler.Api.Diagnostics;
using Draco.Compiler.Internal.Diagnostics;

namespace Draco.Compiler.Internal.Syntax;

/// <summary>
/// Holds constants for syntax errors.
/// </summary>
[ExcludeFromCodeCoverage]
internal static class SyntaxErrors
{
    private static string Code(int index) => DiagnosticTemplate.CreateDiagnosticCode(DiagnosticCategory.Syntax, index);

    /// <summary>
    /// An illegal character appears in a character literal.
    /// </summary>
    public static readonly DiagnosticTemplate IllegalCharacterLiteral = DiagnosticTemplate.Create(
        title: "illegal character literal",
        severity: DiagnosticSeverity.Error,
        format: "illegal character literal (code: {0})",
        code: Code(1));

    /// <summary>
    /// The character literal closing quote was missing.
    /// </summary>
    public static readonly DiagnosticTemplate UnclosedCharacterLiteral = DiagnosticTemplate.Create(
        title: "unclosed character literal",
        severity: DiagnosticSeverity.Error,
        format: "unclosed character literal",
        code: Code(2));

    /// <summary>
    /// A \u{...} construct was left empty.
    /// </summary>
    public static readonly DiagnosticTemplate ZeroLengthUnicodeCodepoint = DiagnosticTemplate.Create(
        title: "zero length unicode codepoint",
        severity: DiagnosticSeverity.Error,
        format: "zero length unicode codepoint",
        code: Code(3));

    /// <summary>
    /// A \u{...} construct was left unclosed.
    /// </summary>
    public static readonly DiagnosticTemplate UnclosedUnicodeCodepoint = DiagnosticTemplate.Create(
        title: "unclosed unicode codepoint escape sequence",
        severity: DiagnosticSeverity.Error,
        format: "unclosed unicode codepoint escape sequence",
        code: Code(4));

    /// <summary>
    /// A \u{...} construct that represent an invalid codepoint.
    /// </summary>
    public static readonly DiagnosticTemplate IllegalUnicodeCodepoint = DiagnosticTemplate.Create(
        title: "illegal unicode codepoint",
        severity: DiagnosticSeverity.Error,
        format: "illegal unicode codepoint (code: {0})",
        code: Code(5));

    /// <summary>
    /// An illegal escape character after '\'.
    /// </summary>
    public static readonly DiagnosticTemplate IllegalEscapeCharacter = DiagnosticTemplate.Create(
        title: "illegal escape character",
        severity: DiagnosticSeverity.Error,
        format: "illegal escape character '{0}'",
        code: Code(6));

    /// <summary>
    /// A certain kind of token was expected while parsing.
    /// </summary>
    public static readonly DiagnosticTemplate ExpectedToken = DiagnosticTemplate.Create(
        title: "expected token",
        severity: DiagnosticSeverity.Error,
        format: "expected token {0}",
        code: Code(7));

    /// <summary>
    /// Some kind of unexpected input while parsing.
    /// </summary>
    public static readonly DiagnosticTemplate UnexpectedInput = DiagnosticTemplate.Create(
        title: "unexpected input",
        severity: DiagnosticSeverity.Error,
        format: "unexpected input while parsing {0}",
        code: Code(8));

    /// <summary>
    /// Insufficient indentation in a multiline string.
    /// </summary>
    public static readonly DiagnosticTemplate InsufficientIndentationInMultiLinString = DiagnosticTemplate.Create(
        title: "insufficient indentation",
        severity: DiagnosticSeverity.Error,
        format: "insufficient indentation in multiline string",
        code: Code(9));

    /// <summary>
    /// There are extra tokens inline with the opening quotes of a multiline string.
    /// </summary>
    public static readonly DiagnosticTemplate ExtraTokensInlineWithOpenQuotesOfMultiLineString = DiagnosticTemplate.Create(
        title: "illegal tokens",
        severity: DiagnosticSeverity.Error,
        format: "illegal tokens inline with opening quotes of multiline string",
        code: Code(10));

    /// <summary>
    /// The closing quotes of a multiline string are not on a new line.
    /// </summary>
    public static readonly DiagnosticTemplate ClosingQuotesOfMultiLineStringNotOnNewLine = DiagnosticTemplate.Create(
        title: "closing quotes are not on a new line",
        severity: DiagnosticSeverity.Error,
        format: "closing quotes are not on a new line of multiline string",
        code: Code(11));

    /// <summary>
    /// The literal ended unexpectedly.
    /// </summary>
    public static readonly DiagnosticTemplate UnexpectedFloatingPointLiteralEnd = DiagnosticTemplate.Create(
        title: "unexpected floating-point literal end",
        severity: DiagnosticSeverity.Error,
        format: "unexpected end of scientific notation floating-point literal, expected one or more digits after exponent",
        code: Code(12));

    /// <summary>
    /// The character literal ended unexpectedly.
    /// </summary>
    public static readonly DiagnosticTemplate UnexpectedCharacterLiteralEnd = DiagnosticTemplate.Create(
        title: "unexpected character literal end",
        severity: DiagnosticSeverity.Error,
        format: "unexpected end of character literal",
        code: Code(13));

    /// <summary>
    /// The escape sequence ended unexpectedly.
    /// </summary>
    public static readonly DiagnosticTemplate UnexpectedEscapeSequenceEnd = DiagnosticTemplate.Create(
        title: "unexpected escape sequence end",
        severity: DiagnosticSeverity.Error,
        format: "unexpected end of escape sequence",
        code: Code(14));

    /// <summary>
    /// An illegal language element in the context.
    /// </summary>
    public static readonly DiagnosticTemplate IllegalElementInContext = DiagnosticTemplate.Create(
        title: "illegal element in context",
        severity: DiagnosticSeverity.Error,
        format: "illegal language element {0} in context",
        code: Code(15));

    /// <summary>
    /// There is a visibility modifier before an element.
    /// </summary>
    public static readonly DiagnosticTemplate UnexpectedVisibilityModifier = DiagnosticTemplate.Create(
        title: "unexpected visibility modifier",
        severity: DiagnosticSeverity.Error,
        format: "unexpected visibility modifier before {0}",
        code: Code(16));

    /// <summary>
    /// There is a list of attributes before an element.
    /// </summary>
    public static readonly DiagnosticTemplate UnexpectedAttributeList = DiagnosticTemplate.Create(
        title: "unexpected attribute list",
        severity: DiagnosticSeverity.Error,
        format: "unexpected attribute list before {0}",
        code: Code(17));

    /// <summary>
    /// A C-heritage symbol is used instead of the appropriate keyword.
    /// </summary>
    public static readonly DiagnosticTemplate CHeritageToken = DiagnosticTemplate.Create(
        title: "C heritage symbol",
        severity: DiagnosticSeverity.Error,
        format: "{0} is not a valid {1} in Draco, use {2} instead",
        code: Code(18));

    /// <summary>
<<<<<<< HEAD
    /// There is a field declaration in a function.
    /// </summary>
    public static readonly DiagnosticTemplate UnexpectedFieldDeclarationInFunction = DiagnosticTemplate.Create(
        title: "unexpected field declaration",
        severity: DiagnosticSeverity.Error,
        format: "unexpected field declaration",
=======
    /// Empty generic lists are not allowed.
    /// </summary>
    public static readonly DiagnosticTemplate EmptyGenericList = DiagnosticTemplate.Create(
        title: "empty generic list",
        severity: DiagnosticSeverity.Error,
        format: "empty generic {0} lists are not allowed",
>>>>>>> ec740b53
        code: Code(19));
}<|MERGE_RESOLUTION|>--- conflicted
+++ resolved
@@ -175,20 +175,20 @@
         code: Code(18));
 
     /// <summary>
-<<<<<<< HEAD
     /// There is a field declaration in a function.
     /// </summary>
     public static readonly DiagnosticTemplate UnexpectedFieldDeclarationInFunction = DiagnosticTemplate.Create(
         title: "unexpected field declaration",
         severity: DiagnosticSeverity.Error,
         format: "unexpected field declaration",
-=======
+        code: Code(19));
+
+    /// <summary>
     /// Empty generic lists are not allowed.
     /// </summary>
     public static readonly DiagnosticTemplate EmptyGenericList = DiagnosticTemplate.Create(
         title: "empty generic list",
         severity: DiagnosticSeverity.Error,
         format: "empty generic {0} lists are not allowed",
->>>>>>> ec740b53
-        code: Code(19));
+        code: Code(20));
 }