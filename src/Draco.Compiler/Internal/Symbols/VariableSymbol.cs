--- conflicted
+++ resolved
@@ -17,9 +17,8 @@
     /// </summary>
     public abstract bool IsMutable { get; }
 
-<<<<<<< HEAD
     public abstract bool IsStatic { get; }
-=======
+
     public override Api.Semantics.Visibility Visibility
     {
         get
@@ -29,5 +28,4 @@
             return GetVisibilityFromTokenKind(syntax.VisibilityModifier?.Kind);
         }
     }
->>>>>>> b7aa22e5
 }