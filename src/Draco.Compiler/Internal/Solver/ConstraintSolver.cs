--- conflicted
+++ resolved
@@ -177,11 +177,7 @@
         }
         else
         {
-<<<<<<< HEAD
-            var constraint = new AwaitConstraint<TResult>(this, () => !this.Unwrap(original).IsTypeVariable, map);
-=======
-            var constraint = new AwaitConstraint<IConstraintPromise<TResult>>(this, () => !original.Substitution.IsTypeVariable, map);
->>>>>>> e5f308ed
+            var constraint = new AwaitConstraint<TResult>(this, () => !original.Substitution.IsTypeVariable, map);
             this.Add(constraint);
 
             var await = new AwaitConstraint<TResult>(this,
