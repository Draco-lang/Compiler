using System;
using System.Collections.Immutable;
using System.Diagnostics;
using System.Linq;
using Draco.Compiler.Internal.Binding;
using Draco.Compiler.Internal.Diagnostics;
using Draco.Compiler.Internal.Symbols;
using Draco.Compiler.Internal.Symbols.Error;
using Draco.Compiler.Internal.Symbols.Synthetized;
using Draco.Compiler.Internal.UntypedTree;

namespace Draco.Compiler.Internal.Solver;

internal sealed partial class ConstraintSolver
{
    private bool ApplyRules(DiagnosticBag? diagnostics)
    {
        if (this.TryDequeue<SameTypeConstraint>(out var sameType))
        {
            this.HandleRule(sameType, diagnostics);
            return true;
        }

        if (this.TryDequeue<AssignableConstraint>(out var assignable, a => a.TargetType.IsGroundType && a.AssignedType.IsGroundType))
        {
            this.HandleRule(assignable, diagnostics);
            return true;
        }

        if (this.TryDequeue<CommonTypeConstraint>(out var common, c => c.AlternativeTypes.All(t => t.IsGroundType)))
        {
            this.HandleRule(common, diagnostics);
            return true;
        }

        if (this.TryDequeue<MemberConstraint>(out var member, m => !m.Accessed.Substitution.IsTypeVariable))
        {
            this.HandleRule(member, diagnostics);
            return true;
        }

        if (this.TryDequeue<AwaitConstraint<UntypedExpression>>(out var wait, w => w.Awaited()))
        {
            this.HandleRule(wait);
            return true;
        }

        if (this.TryDequeue<AwaitConstraint<Symbol>>(out var wait2, w => w.Awaited()))
        {
            this.HandleRule(wait2);
            return true;
        }

        if (this.TryDequeue<AwaitConstraint<TypeSymbol>>(out var wait3, w => w.Awaited()))
        {
            this.HandleRule(wait3);
            return true;
        }

        if (this.TryDequeue<AwaitConstraint<IConstraintPromise<FunctionSymbol>>>(out var wait4, w => w.Awaited()))
        {
            this.HandleRule(wait4);
            return true;
        }

        foreach (var overload in this.Enumerate<OverloadConstraint>())
        {
            this.HandleRule(overload, diagnostics);
            if (!overload.Promise.IsResolved) continue;

            this.Remove(overload);
            return true;
        }

        foreach (var call in this.Enumerate<CallConstraint>(c => !c.CalledType.Substitution.IsTypeVariable))
        {
            this.HandleRule(call, diagnostics);
            if (!call.Promise.IsResolved) continue;

            this.Remove(call);
            return true;
        }

        if (this.TryDequeue<AssignableConstraint>(out assignable))
        {
            // See if there are other assignments
            var assignmentsWithSameTarget = this
                .Enumerate<AssignableConstraint>(a => SymbolEqualityComparer.AllowTypeVariables.Equals(assignable.TargetType, a.TargetType))
                .ToList();
            if (assignmentsWithSameTarget.Count == 0)
            {
                // No, assume same type
                this.UnifyAsserted(assignable.TargetType, assignable.AssignedType);
                return true;
            }

            // There are multiple constraints targeting the same type
            // Remove them
            foreach (var a in assignmentsWithSameTarget) this.Remove(a);

            // Create a common-type constraint for them
            var commonType = this.AllocateTypeVariable();
            var alternatives = assignmentsWithSameTarget
                .Select(a => a.AssignedType)
                .Append(assignable.AssignedType)
                .ToImmutableArray();

            // TODO: We forget diag info...
            this.CommonType(commonType, alternatives);
            // New assignable
            this.Assignable(assignable.TargetType, commonType);
            return true;
        }

        foreach (var common2 in this.Enumerate<CommonTypeConstraint>())
        {
            var commonTypeVars = common2.AlternativeTypes
                .Where(t => t.Substitution.IsTypeVariable)
                .ToImmutableArray();
            var commonNonTypeVars = common2.AlternativeTypes
                .Where(t => !t.Substitution.IsTypeVariable)
                .ToImmutableArray();
            if (commonNonTypeVars.Length != 1) continue;

            // NOTE: We do NOT remove the constraint, will be resolved in a future iteration
            // Only one non-type-var, the rest are type variables
            var nonTypeVar = commonNonTypeVars[0];
            foreach (var tv in commonTypeVars) this.UnifyAsserted(tv, nonTypeVar);
            return true;
        }

        return false;
    }

    private void FailRemainingRules()
    {
        // We unify type variables with the error type
        foreach (var typeVar in this.typeVariables)
        {
            var unwrapped = typeVar.Substitution;
            if (unwrapped is TypeVariable unwrappedTv) this.Unify(unwrappedTv, IntrinsicSymbols.UninferredType);
        }

        while (this.constraints.Count > 0)
        {
            // Apply rules once
            if (!this.ApplyRules(null)) break;
        }
    }

    private void HandleRule(SameTypeConstraint constraint, DiagnosticBag? diagnostics)
    {
        for (var i = 1; i < constraint.Types.Length; ++i)
        {
            if (!this.Unify(constraint.Types[0], constraint.Types[i]))
            {
                // Type-mismatch
                constraint.Diagnostic
                    .WithTemplate(TypeCheckingErrors.TypeMismatch)
                    .WithFormatArgs(constraint.Types[0].Substitution, constraint.Types[i].Substitution);
                constraint.Promise.Fail(default, diagnostics);
                return;
            }
        }

        // Successful unification
        constraint.Promise.Resolve(default);
    }

    private void HandleRule(AssignableConstraint constraint, DiagnosticBag? diagnostics)
    {
        if (!SymbolEqualityComparer.Default.IsBaseOf(constraint.TargetType, constraint.AssignedType))
        {
            // Type-mismatch
            constraint.Diagnostic
                .WithTemplate(TypeCheckingErrors.TypeMismatch)
                .WithFormatArgs(constraint.TargetType.Substitution, constraint.AssignedType.Substitution);
            constraint.Promise.Fail(default, diagnostics);
            return;
        }

        // Ok
        constraint.Promise.Resolve(default);
    }

    private void HandleRule(CommonTypeConstraint constraint, DiagnosticBag? diagnostics)
    {
        foreach (var type in constraint.AlternativeTypes)
        {
            if (constraint.AlternativeTypes.All(t => SymbolEqualityComparer.Default.IsBaseOf(type, t)))
            {
                // Found a good common type
                this.UnifyAsserted(constraint.CommonType, type);
                constraint.Promise.Resolve(default);
                return;
            }
        }

        // No common type
        constraint.Diagnostic
            .WithTemplate(TypeCheckingErrors.NoCommonType)
            .WithFormatArgs(string.Join(", ", constraint.AlternativeTypes));
        this.UnifyAsserted(constraint.CommonType, IntrinsicSymbols.ErrorType);
        constraint.Promise.Fail(default, diagnostics);
    }

    private void HandleRule(MemberConstraint constraint, DiagnosticBag? diagnostics)
    {
        var accessed = constraint.Accessed.Substitution;
        // We can't advance on type variables
        if (accessed.IsTypeVariable)
        {
            throw new InvalidOperationException("rule handling for member constraint called prematurely");
        }

        // Don't propagate type errors
        if (accessed.IsError)
        {
            this.Unify(constraint.MemberType, IntrinsicSymbols.ErrorType);
            constraint.Promise.Resolve(UndefinedMemberSymbol.Instance);
            return;
        }

        // Not a type variable, we can look into members
        var membersWithName = accessed.InstanceMembers
            .Where(m => m.Name == constraint.MemberName)
            .ToImmutableArray();

        if (membersWithName.Length == 0)
        {
            // No such member, error
            constraint.Diagnostic
                .WithTemplate(SymbolResolutionErrors.MemberNotFound)
                .WithFormatArgs(constraint.MemberName, accessed);
            // We still provide a single error symbol
<<<<<<< HEAD
            this.Unify(constraint.MemberType, IntrinsicSymbols.ErrorType);
            constraint.Promise.Fail(UndefinedMemberSymbol.Instance, diagnostics);
=======
            var errorSymbol = new UndefinedMemberSymbol();
            this.UnifyAsserted(constraint.MemberType, IntrinsicSymbols.ErrorType);
            constraint.Promise.Fail(errorSymbol, diagnostics);
>>>>>>> 6493e055
            return;
        }

        if (membersWithName.Length == 1)
        {
            // One member, we know what type the member type is
            this.UnifyAsserted(((ITypedSymbol)membersWithName[0]).Type, constraint.MemberType);
            constraint.Promise.Resolve(membersWithName[0]);
            return;
        }

        // More than one, the member constraint is fine with multiple members but we don't know the member type
        {
            // All must be functions, otherwise we have bigger problems
            // TODO: Can this assertion fail? Like in a faulty module decl?
            Debug.Assert(membersWithName.All(m => m is FunctionSymbol));
            this.UnifyAsserted(constraint.MemberType, IntrinsicSymbols.ErrorType);
            var overload = new OverloadSymbol(membersWithName.Cast<FunctionSymbol>().ToImmutableArray());
            constraint.Promise.Resolve(overload);
        }
    }

    private void HandleRule<T>(AwaitConstraint<T> constraint)
    {
        // Wait until resolved
        if (!constraint.Awaited())
        {
            throw new InvalidOperationException("rule handling for await constraint called prematurely");
        }

        // We can resolve the awaited promise
        var mappedValue = constraint.Map();

        // Resolve this promise
        constraint.Promise.Resolve(mappedValue);
    }

    private void HandleRule(OverloadConstraint constraint, DiagnosticBag? diagnostics)
    {
        var functionName = constraint.Candidates[0].Name;
        var functionsWithMatchingArgc = constraint.Candidates
            .Where(f => MatchesParameterCount(f, constraint.Arguments.Length))
            .ToList();
        var maxArgc = functionsWithMatchingArgc
            .Select(f => f.Parameters.Length)
            .Append(0)
            .Max();
        var candidates = functionsWithMatchingArgc
            .Select(f => new OverloadCandidate(f, new(maxArgc)))
            .ToList();

        while (true)
        {
            var changed = RefineOverloadScores(candidates, constraint.Arguments, out var wellDefined);
            if (wellDefined) break;
            if (candidates.Count <= 1) break;
            if (!changed) return;
        }

        // We have all candidates well-defined, find the absolute dominator
        if (candidates.Count == 0)
        {
            this.UnifyAsserted(constraint.ReturnType, IntrinsicSymbols.ErrorType);
            // Best-effort shape approximation
            var errorSymbol = new NoOverloadFunctionSymbol(constraint.Arguments.Length);
            constraint.Diagnostic
                .WithTemplate(TypeCheckingErrors.NoMatchingOverload)
                .WithFormatArgs(functionName);
            constraint.Promise.Fail(errorSymbol, diagnostics);
            return;
        }

        // We have one or more, find the max dominator
        var dominatingCandidates = GetDominatingCandidates(candidates);
        if (dominatingCandidates.Length == 1)
        {
            // Resolved fine, choose the symbol, which might generic-instantiate it
            var chosen = this.ChooseSymbol(dominatingCandidates[0]);

            // Inference
            if (chosen.IsVariadic)
            {
                if (!BinderFacts.TryGetVariadicElementType(chosen.Parameters[^1].Type, out var elementType))
                {
                    // Should not happen
                    throw new InvalidOperationException();
                }
                var nonVariadicPairs = chosen.Parameters
                    .SkipLast(1)
                    .Zip(constraint.Arguments);
                var variadicPairs = constraint.Arguments
                    .Skip(chosen.Parameters.Length - 1)
                    .Select(a => (ParameterType: elementType, ArgumentType: a));
                // Non-variadic part
                foreach (var (param, arg) in nonVariadicPairs) this.UnifyParameterWithArgument(param.Type, arg);
                // Variadic part
                foreach (var (paramType, arg) in variadicPairs) this.UnifyParameterWithArgument(paramType, arg);
            }
            else
            {
                foreach (var (param, arg) in chosen.Parameters.Zip(constraint.Arguments))
                {
                    this.UnifyParameterWithArgument(param.Type, arg);
                }
            }
            // In all cases, return type is simple, it's an assignment
            var returnTypePromise = this.Assignable(constraint.ReturnType, chosen.ReturnType);
            // TODO: This location config is horrible, we need that refactor SOON
            if (constraint.Diagnostic.Location is not null)
            {
                returnTypePromise.ConfigureDiagnostic(diag => diag
                    .WithLocation(constraint.Diagnostic.Location));
            }
            // Resolve promise
            constraint.Promise.Resolve(chosen);
        }
        else
        {
            // Best-effort shape approximation
            this.UnifyAsserted(constraint.ReturnType, IntrinsicSymbols.ErrorType);
            var errorSymbol = new NoOverloadFunctionSymbol(constraint.Arguments.Length);
            constraint.Diagnostic
                .WithTemplate(TypeCheckingErrors.AmbiguousOverloadedCall)
                .WithFormatArgs(functionName, string.Join(", ", dominatingCandidates));
            constraint.Promise.Fail(errorSymbol, diagnostics);
        }
    }

    private void HandleRule(CallConstraint constraint, DiagnosticBag? diagnostics)
    {
        var called = constraint.CalledType.Substitution;
        // We can't advance on type variables
        if (called.IsTypeVariable)
        {
            throw new InvalidOperationException("rule handling for call constraint called prematurely");
        }

        if (called.IsError)
        {
            // Don't propagate errors
            this.FailRule(constraint);
            return;
        }

        // We can now check if it's a function
        if (called is not FunctionTypeSymbol functionType)
        {
            // Error
            this.UnifyAsserted(constraint.ReturnType, IntrinsicSymbols.ErrorType);
            constraint.Diagnostic
                .WithTemplate(TypeCheckingErrors.CallNonFunction)
                .WithFormatArgs(called);
            constraint.Promise.Fail(default, diagnostics);
            return;
        }

        // It's a function
        // We can merge the return type
        this.UnifyAsserted(constraint.ReturnType, functionType.ReturnType);

        // Check if it has the same number of args
        if (functionType.Parameters.Length != constraint.Arguments.Length)
        {
            // Error
            this.UnifyAsserted(constraint.ReturnType, IntrinsicSymbols.ErrorType);
            constraint.Diagnostic
                .WithTemplate(TypeCheckingErrors.TypeMismatch)
                .WithFormatArgs(
                    functionType,
                    MakeMismatchedFunctionType(constraint.Arguments, functionType.ReturnType));
            constraint.Promise.Fail(default, diagnostics);
            return;
        }

        // Start scoring args
        var score = new CallScore(functionType.Parameters.Length);
        while (true)
        {
            var changed = AdjustScore(functionType, constraint.Arguments, score);
            if (score.HasZero)
            {
                // Error
                this.UnifyAsserted(constraint.ReturnType, IntrinsicSymbols.ErrorType);
                constraint.Diagnostic
                    .WithTemplate(TypeCheckingErrors.TypeMismatch)
                    .WithFormatArgs(
                        functionType,
                        MakeMismatchedFunctionType(constraint.Arguments, functionType.ReturnType));
                constraint.Promise.Fail(default, diagnostics);
                return;
            }
            if (score.IsWellDefined) break;
            if (!changed) return;
        }

        // We are done
        foreach (var (param, arg) in functionType.Parameters.Zip(constraint.Arguments))
        {
            this.UnifyParameterWithArgument(param.Type, arg);
        }
    }

<<<<<<< HEAD
=======
    private void FailRule(OverloadConstraint constraint)
    {
        this.UnifyAsserted(constraint.ReturnType, IntrinsicSymbols.ErrorType);
        var errorSymbol = new NoOverloadFunctionSymbol(constraint.Arguments.Length);
        constraint.Promise.Fail(errorSymbol, null);
    }

>>>>>>> 6493e055
    private void FailRule(CallConstraint constraint)
    {
        this.UnifyAsserted(constraint.ReturnType, IntrinsicSymbols.ErrorType);
        constraint.Promise.Fail(default, null);
    }
}<|MERGE_RESOLUTION|>--- conflicted
+++ resolved
@@ -138,7 +138,7 @@
         foreach (var typeVar in this.typeVariables)
         {
             var unwrapped = typeVar.Substitution;
-            if (unwrapped is TypeVariable unwrappedTv) this.Unify(unwrappedTv, IntrinsicSymbols.UninferredType);
+            if (unwrapped is TypeVariable unwrappedTv) this.UnifyAsserted(unwrappedTv, IntrinsicSymbols.UninferredType);
         }
 
         while (this.constraints.Count > 0)
@@ -233,14 +233,8 @@
                 .WithTemplate(SymbolResolutionErrors.MemberNotFound)
                 .WithFormatArgs(constraint.MemberName, accessed);
             // We still provide a single error symbol
-<<<<<<< HEAD
-            this.Unify(constraint.MemberType, IntrinsicSymbols.ErrorType);
+            this.UnifyAsserted(constraint.MemberType, IntrinsicSymbols.ErrorType);
             constraint.Promise.Fail(UndefinedMemberSymbol.Instance, diagnostics);
-=======
-            var errorSymbol = new UndefinedMemberSymbol();
-            this.UnifyAsserted(constraint.MemberType, IntrinsicSymbols.ErrorType);
-            constraint.Promise.Fail(errorSymbol, diagnostics);
->>>>>>> 6493e055
             return;
         }
 
@@ -443,16 +437,6 @@
         }
     }
 
-<<<<<<< HEAD
-=======
-    private void FailRule(OverloadConstraint constraint)
-    {
-        this.UnifyAsserted(constraint.ReturnType, IntrinsicSymbols.ErrorType);
-        var errorSymbol = new NoOverloadFunctionSymbol(constraint.Arguments.Length);
-        constraint.Promise.Fail(errorSymbol, null);
-    }
-
->>>>>>> 6493e055
     private void FailRule(CallConstraint constraint)
     {
         this.UnifyAsserted(constraint.ReturnType, IntrinsicSymbols.ErrorType);
