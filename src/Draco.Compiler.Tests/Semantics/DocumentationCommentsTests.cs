--- conflicted
+++ resolved
@@ -93,12 +93,7 @@
 
         // Arrange
         var tree = SyntaxTree.Create(CompilationUnit(
-<<<<<<< HEAD
-            WithDocumentation(VariableDeclaration(
-            true,
-=======
             WithDocumentation(VarDeclaration(
->>>>>>> 210b6710
             "x",
             null,
             LiteralExpression(0)),
@@ -174,22 +169,14 @@
         var tree = SyntaxTree.Create(CompilationUnit(
             WithDocumentation(ModuleDeclaration(
             "documentedModule",
-<<<<<<< HEAD
-            VariableDeclaration(Api.Semantics.Visibility.Public, true, "Foo", null, LiteralExpression(0))),
-=======
             VarDeclaration(Api.Semantics.Visibility.Public, "Foo", null, LiteralExpression(0))),
->>>>>>> 210b6710
             docComment),
             FunctionDeclaration(
                 "foo",
                 ParameterList(),
                 null,
                 BlockFunctionBody(
-<<<<<<< HEAD
-                    DeclarationStatement(VariableDeclaration(true, "x", null, MemberExpression(NameExpression("documentedModule"), "Foo")))))));
-=======
                     DeclarationStatement(VarDeclaration("x", null, MemberExpression(NameExpression("documentedModule"), "Foo")))))));
->>>>>>> 210b6710
 
         var moduleRef = tree.GetNode<MemberExpressionSyntax>(0).Accessed;
 
@@ -296,11 +283,7 @@
             "main",
             ParameterList(),
             null,
-<<<<<<< HEAD
-            BlockFunctionBody(DeclarationStatement(VariableDeclaration(true, "x", null, MemberExpression(NameExpression("TestClass"), "foo")))))));
-=======
             BlockFunctionBody(DeclarationStatement(VarDeclaration("x", null, MemberExpression(NameExpression("TestClass"), "foo")))))));
->>>>>>> 210b6710
 
         var docs = "<summary> Documentation for TestClass </summary>";
 
@@ -583,7 +566,7 @@
             public class TestClass
             {
                 {{CreateXmlDocComment(originalDocs)}}
-                public int TestMethod<T>(int arg1, int arg2) => arg1 + arg2;
+                public int TestMethod<T>(int arg1, int arg2) => arg1 + arg2; 
             }
             """, xmlDocStream: xmlStream);
 
