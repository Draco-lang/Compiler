using System.Collections.Immutable;
using Draco.Compiler.Internal.Symbols;

namespace Draco.Compiler.Internal.Solver;

/// <summary>
/// A constraint for calling a single overload from a set of candidate functions.
/// </summary>
internal sealed class OverloadConstraint : Constraint<FunctionSymbol>
{
    private readonly record struct Candidate(FunctionSymbol Symbol, CallScore Score);

    /// <summary>
    /// The candidate functions to search among.
    /// </summary>
    public ImmutableArray<FunctionSymbol> Candidates { get; }

    /// <summary>
    /// The arguments the function was called with.
    /// </summary>
    public ImmutableArray<object> Arguments { get; }

    /// <summary>
    /// The return type of the call.
    /// </summary>
    public TypeSymbol ReturnType { get; }

    public OverloadConstraint(
        ImmutableArray<FunctionSymbol> candidates,
        ImmutableArray<object> arguments,
        TypeSymbol returnType)
    {
        this.Candidates = candidates;
        this.Arguments = arguments;
        this.ReturnType = returnType;
    }

    public override string ToString() =>
        $"Overload(candidates: [{string.Join(", ", this.Candidates)}], args: [{string.Join(", ", this.Arguments)}]) => {this.ReturnType}";
<<<<<<< HEAD

    public override void FailSilently()
    {
        this.Unify(this.ReturnType, IntrinsicSymbols.ErrorType);
        var errorSymbol = new NoOverloadFunctionSymbol(this.Arguments.Length);
        this.Promise.Fail(errorSymbol, null);
    }

    public override IEnumerable<SolveState> Solve(DiagnosticBag diagnostics)
    {
        var functionName = this.Candidates[0].Name;
        var functionsWithMatchingArgc = this.Candidates
            .Where(this.MatchesParameterCount)
            .ToList();
        var maxArgc = functionsWithMatchingArgc
            .Select(f => f.Parameters.Length)
            .Append(0)
            .Max();
        var candidates = functionsWithMatchingArgc
            .Select(f => new Candidate(f, new(maxArgc)))
            .ToList();

        while (true)
        {
            var changed = this.RefineScores(candidates, out var wellDefined);
            if (wellDefined) break;
            if (candidates.Count <= 1) break;
            yield return changed ? SolveState.AdvancedContinue : SolveState.Stale;
        }

        // We have all candidates well-defined, find the absolute dominator
        if (candidates.Count == 0)
        {
            this.Unify(this.ReturnType, IntrinsicSymbols.ErrorType);
            // Best-effort shape approximation
            var errorSymbol = new NoOverloadFunctionSymbol(this.Arguments.Length);
            this.Diagnostic
                .WithTemplate(TypeCheckingErrors.NoMatchingOverload)
                .WithFormatArgs(functionName);
            this.Promise.Fail(errorSymbol, diagnostics);
            yield return SolveState.Solved;
        }

        // We have one or more, find the max dominator
        var dominatingCandidates = GetDominatingCandidates(candidates);
        if (dominatingCandidates.Length == 1)
        {
            // Resolved fine, choose the symbol, which might generic-instantiate it
            var chosen = this.ChooseSymbol(dominatingCandidates[0]);

            // Inference
            if (chosen.IsVariadic)
            {
                if (!BinderFacts.TryGetVariadicElementType(chosen.Parameters[^1].Type, out var elementType))
                {
                    // Should not happen
                    throw new InvalidOperationException();
                }
                var nonVariadicPairs = chosen.Parameters
                    .SkipLast(1)
                    .Zip(this.Arguments);
                var variadicPairs = this.Arguments
                    .Skip(chosen.Parameters.Length - 1)
                    .Select(a => (ParameterType: elementType, ArgumentType: a));
                // Non-variadic part
                foreach (var (param, arg) in nonVariadicPairs) this.UnifyParameterWithArgument(param.Type, arg);
                // Variadic part
                foreach (var (paramType, arg) in variadicPairs) this.UnifyParameterWithArgument(paramType, arg);
            }
            else
            {
                foreach (var (param, arg) in chosen.Parameters.Zip(this.Arguments))
                {
                    this.UnifyParameterWithArgument(param.Type, arg);
                }
            }
            // NOTE: Unification won't always be correct, especially not when subtyping arises
            // In all cases, return type is simple
            this.Unify(this.ReturnType, chosen.ReturnType);
            // Resolve promise
            this.Promise.Resolve(chosen);
            yield return SolveState.Solved;
        }
        else
        {
            // Best-effort shape approximation
            this.Unify(this.ReturnType, IntrinsicSymbols.ErrorType);
            var errorSymbol = new NoOverloadFunctionSymbol(this.Arguments.Length);
            this.Diagnostic
                .WithTemplate(TypeCheckingErrors.AmbiguousOverloadedCall)
                .WithFormatArgs(functionName, string.Join(", ", dominatingCandidates));
            this.Promise.Fail(errorSymbol, diagnostics);
            yield return SolveState.Solved;
        }
    }

    private bool MatchesParameterCount(FunctionSymbol function)
    {
        // Exact count match is always eligibe by only param count
        if (function.Parameters.Length == this.Arguments.Length) return true;
        // If not variadic, we do need an exact match
        if (!function.IsVariadic) return false;
        // Otherise, there must be one less, exactly as many, or more arguments
        //  - one less means nullary variadics
        //  - exact match is one variadic
        //  - more is more variadics
        if (this.Arguments.Length + 1 >= function.Parameters.Length) return true;
        // No match
        return false;
    }

    private FunctionSymbol ChooseSymbol(FunctionSymbol chosen)
    {
        // Nongeneric, just return
        if (!chosen.IsGenericDefinition) return chosen;

        // Implicit generic instantiation
        // Create the proper number of type variables as type arguments
        var typeArgs = Enumerable
            .Range(0, chosen.GenericParameters.Length)
            .Select(_ => this.Solver.AllocateTypeVariable())
            .Cast<TypeSymbol>()
            .ToImmutableArray();

        // Instantiate the chosen symbol
        var instantiated = chosen.GenericInstantiate(chosen.ContainingSymbol, typeArgs);
        return instantiated;
    }

    private void UnifyParameterWithArgument(TypeSymbol paramType, object argument)
    {
        var promise = this.Solver.Assignable(paramType, ExtractType(argument));
        var syntax = ExtractSyntax(argument);
        if (syntax is not null)
        {
            promise.ConfigureDiagnostic(diag => diag.WithLocation(syntax.Location));
        }
    }

    private static ImmutableArray<FunctionSymbol> GetDominatingCandidates(IReadOnlyList<Candidate> candidates)
    {
        // For a single candidate, don't bother
        if (candidates.Count == 1) return ImmutableArray.Create(candidates[0].Symbol);

        // We have more than one, find the max dominator
        // NOTE: This might not be the actual dominator in case of mutual non-dominance
        var bestScore = CallScore.FindBest(candidates.Select(c => c.Score));
        // We keep every candidate that dominates this score, or there is mutual non-dominance
        var dominatingCandidates = candidates
            .Where(pair => bestScore is null
                        || CallScore.Compare(bestScore.Value, pair.Score)
                               is CallScoreComparison.Equal
                               or CallScoreComparison.NoDominance)
            .Select(pair => pair.Symbol)
            .ToImmutableArray();
        Debug.Assert(dominatingCandidates.Length > 0);
        return dominatingCandidates;
    }

    private bool RefineScores(List<Candidate> candidates, out bool wellDefined)
    {
        var changed = false;
        wellDefined = true;
        // Iterate through all candidates
        for (var i = 0; i < candidates.Count;)
        {
            var candidate = candidates[i];

            // Compute any undefined arguments
            changed = this.AdjustScore(candidate) || changed;
            // We consider having a 0-element well-defined, since we are throwing it away
            var hasZero = candidate.Score.HasZero;
            wellDefined = wellDefined && (candidate.Score.IsWellDefined || hasZero);

            // If any of the score vector components reached 0, we exclude the candidate
            if (hasZero)
            {
                candidates.RemoveAt(i);
            }
            else
            {
                // Otherwise it stays
                ++i;
            }
        }
        return changed;
    }

    private bool AdjustScore(Candidate candidate)
    {
        var changed = false;
        var (func, scoreVector) = candidate;

        for (var i = 0; i < scoreVector.Length; ++i)
        {
            var param = func.Parameters[i];
            // Handle that separately
            if (param.IsVariadic) continue;

            if (this.Arguments.Length == i)
            {
                // Special case, this call was extended because of variadics
                if (scoreVector[i] is null)
                {
                    scoreVector[i] = FullScore;
                    changed = true;
                }
                continue;
            }

            var arg = ExtractType(this.Arguments[i]);
            var score = scoreVector[i];

            // If the argument is not null, it means we have already scored it
            if (score is not null) continue;

            score = ScoreArgument(param, arg);
            changed = changed || score is not null;
            scoreVector[i] = score;

            // If the score hit 0, terminate early, this overload got eliminated
            if (score == 0) return changed;
        }
        // Handle variadic arguments
        if (func.IsVariadic && scoreVector[^1] is null)
        {
            var variadicParam = func.Parameters[^1];
            var variadicArgTypes = this.Arguments
                .Skip(func.Parameters.Length - 1)
                .Select(ExtractType);
            var score = ScoreVariadicArguments(variadicParam, variadicArgTypes);
            changed = changed || score is not null;
            scoreVector[^1] = score;
        }
        return changed;
    }

    private static TypeSymbol ExtractType(object node) => node switch
    {
        UntypedExpression e => e.TypeRequired,
        UntypedLvalue l => l.Type,
        TypeSymbol t => t,
        _ => throw new ArgumentOutOfRangeException(nameof(node)),
    };

    private static SyntaxNode? ExtractSyntax(object node) => node switch
    {
        UntypedNode n => n.Syntax,
        _ => null,
    };

    /// <summary>
    /// Scores a sequence of variadic function call argument.
    /// </summary>
    /// <param name="param">The variadic function parameter.</param>
    /// <param name="argTypes">The passed in argument types.</param>
    /// <returns>The score of the match.</returns>
    private static int? ScoreVariadicArguments(ParameterSymbol param, IEnumerable<TypeSymbol> argTypes)
    {
        if (!param.IsVariadic) throw new ArgumentException("the provided parameter is not variadic", nameof(param));
        if (!BinderFacts.TryGetVariadicElementType(param.Type, out var elementType)) return 0;

        return argTypes
            .Select(argType => ScoreArgument(elementType, argType))
            .Append(FullScore)
            .Select(s => s / 2)
            .Min();
    }

    /// <summary>
    /// Scores a function call argument.
    /// </summary>
    /// <param name="param">The function parameter.</param>
    /// <param name="argType">The passed in argument type.</param>
    /// <returns>The score of the match.</returns>
    public static int? ScoreArgument(ParameterSymbol param, TypeSymbol argType)
    {
        if (param.IsVariadic) throw new ArgumentException("the provided parameter variadic", nameof(param));
        return ScoreArgument(param.Type, argType);
    }

    private const int FullScore = 16;
    private const int HalfScore = 8;
    private const int ZeroScore = 0;

    private static int? ScoreArgument(TypeSymbol paramType, TypeSymbol argType)
    {
        paramType = paramType.Substitution;
        argType = argType.Substitution;

        // If either are still not ground types, we can't decide
        if (!paramType.IsGroundType || !argType.IsGroundType) return null;

        // Exact equality is max score
        if (SymbolEqualityComparer.Default.Equals(paramType, argType)) return FullScore;

        // Base type match is half score
        if (IsBase(paramType, argType)) return HalfScore;

        // TODO: Unspecified what happens for generics
        // For now we require an exact match and score is the lowest score among generic args
        if (paramType.IsGenericInstance && argType.IsGenericInstance)
        {
            var paramGenericDefinition = paramType.GenericDefinition!;
            var argGenericDefinition = argType.GenericDefinition!;

            if (!SymbolEqualityComparer.Default.Equals(paramGenericDefinition, argGenericDefinition)) return ZeroScore;

            Debug.Assert(paramType.GenericArguments.Length == argType.GenericArguments.Length);
            return paramType.GenericArguments
                .Zip(argType.GenericArguments)
                .Select(pair => ScoreArgument(pair.First, pair.Second))
                .Min();
        }

        // Type parameter match is half score
        if (paramType is TypeParameterSymbol) return HalfScore;

        // Otherwise, no match
        return ZeroScore;
    }
=======
>>>>>>> 19b99e71
}<|MERGE_RESOLUTION|>--- conflicted
+++ resolved
@@ -37,328 +37,4 @@
 
     public override string ToString() =>
         $"Overload(candidates: [{string.Join(", ", this.Candidates)}], args: [{string.Join(", ", this.Arguments)}]) => {this.ReturnType}";
-<<<<<<< HEAD
-
-    public override void FailSilently()
-    {
-        this.Unify(this.ReturnType, IntrinsicSymbols.ErrorType);
-        var errorSymbol = new NoOverloadFunctionSymbol(this.Arguments.Length);
-        this.Promise.Fail(errorSymbol, null);
-    }
-
-    public override IEnumerable<SolveState> Solve(DiagnosticBag diagnostics)
-    {
-        var functionName = this.Candidates[0].Name;
-        var functionsWithMatchingArgc = this.Candidates
-            .Where(this.MatchesParameterCount)
-            .ToList();
-        var maxArgc = functionsWithMatchingArgc
-            .Select(f => f.Parameters.Length)
-            .Append(0)
-            .Max();
-        var candidates = functionsWithMatchingArgc
-            .Select(f => new Candidate(f, new(maxArgc)))
-            .ToList();
-
-        while (true)
-        {
-            var changed = this.RefineScores(candidates, out var wellDefined);
-            if (wellDefined) break;
-            if (candidates.Count <= 1) break;
-            yield return changed ? SolveState.AdvancedContinue : SolveState.Stale;
-        }
-
-        // We have all candidates well-defined, find the absolute dominator
-        if (candidates.Count == 0)
-        {
-            this.Unify(this.ReturnType, IntrinsicSymbols.ErrorType);
-            // Best-effort shape approximation
-            var errorSymbol = new NoOverloadFunctionSymbol(this.Arguments.Length);
-            this.Diagnostic
-                .WithTemplate(TypeCheckingErrors.NoMatchingOverload)
-                .WithFormatArgs(functionName);
-            this.Promise.Fail(errorSymbol, diagnostics);
-            yield return SolveState.Solved;
-        }
-
-        // We have one or more, find the max dominator
-        var dominatingCandidates = GetDominatingCandidates(candidates);
-        if (dominatingCandidates.Length == 1)
-        {
-            // Resolved fine, choose the symbol, which might generic-instantiate it
-            var chosen = this.ChooseSymbol(dominatingCandidates[0]);
-
-            // Inference
-            if (chosen.IsVariadic)
-            {
-                if (!BinderFacts.TryGetVariadicElementType(chosen.Parameters[^1].Type, out var elementType))
-                {
-                    // Should not happen
-                    throw new InvalidOperationException();
-                }
-                var nonVariadicPairs = chosen.Parameters
-                    .SkipLast(1)
-                    .Zip(this.Arguments);
-                var variadicPairs = this.Arguments
-                    .Skip(chosen.Parameters.Length - 1)
-                    .Select(a => (ParameterType: elementType, ArgumentType: a));
-                // Non-variadic part
-                foreach (var (param, arg) in nonVariadicPairs) this.UnifyParameterWithArgument(param.Type, arg);
-                // Variadic part
-                foreach (var (paramType, arg) in variadicPairs) this.UnifyParameterWithArgument(paramType, arg);
-            }
-            else
-            {
-                foreach (var (param, arg) in chosen.Parameters.Zip(this.Arguments))
-                {
-                    this.UnifyParameterWithArgument(param.Type, arg);
-                }
-            }
-            // NOTE: Unification won't always be correct, especially not when subtyping arises
-            // In all cases, return type is simple
-            this.Unify(this.ReturnType, chosen.ReturnType);
-            // Resolve promise
-            this.Promise.Resolve(chosen);
-            yield return SolveState.Solved;
-        }
-        else
-        {
-            // Best-effort shape approximation
-            this.Unify(this.ReturnType, IntrinsicSymbols.ErrorType);
-            var errorSymbol = new NoOverloadFunctionSymbol(this.Arguments.Length);
-            this.Diagnostic
-                .WithTemplate(TypeCheckingErrors.AmbiguousOverloadedCall)
-                .WithFormatArgs(functionName, string.Join(", ", dominatingCandidates));
-            this.Promise.Fail(errorSymbol, diagnostics);
-            yield return SolveState.Solved;
-        }
-    }
-
-    private bool MatchesParameterCount(FunctionSymbol function)
-    {
-        // Exact count match is always eligibe by only param count
-        if (function.Parameters.Length == this.Arguments.Length) return true;
-        // If not variadic, we do need an exact match
-        if (!function.IsVariadic) return false;
-        // Otherise, there must be one less, exactly as many, or more arguments
-        //  - one less means nullary variadics
-        //  - exact match is one variadic
-        //  - more is more variadics
-        if (this.Arguments.Length + 1 >= function.Parameters.Length) return true;
-        // No match
-        return false;
-    }
-
-    private FunctionSymbol ChooseSymbol(FunctionSymbol chosen)
-    {
-        // Nongeneric, just return
-        if (!chosen.IsGenericDefinition) return chosen;
-
-        // Implicit generic instantiation
-        // Create the proper number of type variables as type arguments
-        var typeArgs = Enumerable
-            .Range(0, chosen.GenericParameters.Length)
-            .Select(_ => this.Solver.AllocateTypeVariable())
-            .Cast<TypeSymbol>()
-            .ToImmutableArray();
-
-        // Instantiate the chosen symbol
-        var instantiated = chosen.GenericInstantiate(chosen.ContainingSymbol, typeArgs);
-        return instantiated;
-    }
-
-    private void UnifyParameterWithArgument(TypeSymbol paramType, object argument)
-    {
-        var promise = this.Solver.Assignable(paramType, ExtractType(argument));
-        var syntax = ExtractSyntax(argument);
-        if (syntax is not null)
-        {
-            promise.ConfigureDiagnostic(diag => diag.WithLocation(syntax.Location));
-        }
-    }
-
-    private static ImmutableArray<FunctionSymbol> GetDominatingCandidates(IReadOnlyList<Candidate> candidates)
-    {
-        // For a single candidate, don't bother
-        if (candidates.Count == 1) return ImmutableArray.Create(candidates[0].Symbol);
-
-        // We have more than one, find the max dominator
-        // NOTE: This might not be the actual dominator in case of mutual non-dominance
-        var bestScore = CallScore.FindBest(candidates.Select(c => c.Score));
-        // We keep every candidate that dominates this score, or there is mutual non-dominance
-        var dominatingCandidates = candidates
-            .Where(pair => bestScore is null
-                        || CallScore.Compare(bestScore.Value, pair.Score)
-                               is CallScoreComparison.Equal
-                               or CallScoreComparison.NoDominance)
-            .Select(pair => pair.Symbol)
-            .ToImmutableArray();
-        Debug.Assert(dominatingCandidates.Length > 0);
-        return dominatingCandidates;
-    }
-
-    private bool RefineScores(List<Candidate> candidates, out bool wellDefined)
-    {
-        var changed = false;
-        wellDefined = true;
-        // Iterate through all candidates
-        for (var i = 0; i < candidates.Count;)
-        {
-            var candidate = candidates[i];
-
-            // Compute any undefined arguments
-            changed = this.AdjustScore(candidate) || changed;
-            // We consider having a 0-element well-defined, since we are throwing it away
-            var hasZero = candidate.Score.HasZero;
-            wellDefined = wellDefined && (candidate.Score.IsWellDefined || hasZero);
-
-            // If any of the score vector components reached 0, we exclude the candidate
-            if (hasZero)
-            {
-                candidates.RemoveAt(i);
-            }
-            else
-            {
-                // Otherwise it stays
-                ++i;
-            }
-        }
-        return changed;
-    }
-
-    private bool AdjustScore(Candidate candidate)
-    {
-        var changed = false;
-        var (func, scoreVector) = candidate;
-
-        for (var i = 0; i < scoreVector.Length; ++i)
-        {
-            var param = func.Parameters[i];
-            // Handle that separately
-            if (param.IsVariadic) continue;
-
-            if (this.Arguments.Length == i)
-            {
-                // Special case, this call was extended because of variadics
-                if (scoreVector[i] is null)
-                {
-                    scoreVector[i] = FullScore;
-                    changed = true;
-                }
-                continue;
-            }
-
-            var arg = ExtractType(this.Arguments[i]);
-            var score = scoreVector[i];
-
-            // If the argument is not null, it means we have already scored it
-            if (score is not null) continue;
-
-            score = ScoreArgument(param, arg);
-            changed = changed || score is not null;
-            scoreVector[i] = score;
-
-            // If the score hit 0, terminate early, this overload got eliminated
-            if (score == 0) return changed;
-        }
-        // Handle variadic arguments
-        if (func.IsVariadic && scoreVector[^1] is null)
-        {
-            var variadicParam = func.Parameters[^1];
-            var variadicArgTypes = this.Arguments
-                .Skip(func.Parameters.Length - 1)
-                .Select(ExtractType);
-            var score = ScoreVariadicArguments(variadicParam, variadicArgTypes);
-            changed = changed || score is not null;
-            scoreVector[^1] = score;
-        }
-        return changed;
-    }
-
-    private static TypeSymbol ExtractType(object node) => node switch
-    {
-        UntypedExpression e => e.TypeRequired,
-        UntypedLvalue l => l.Type,
-        TypeSymbol t => t,
-        _ => throw new ArgumentOutOfRangeException(nameof(node)),
-    };
-
-    private static SyntaxNode? ExtractSyntax(object node) => node switch
-    {
-        UntypedNode n => n.Syntax,
-        _ => null,
-    };
-
-    /// <summary>
-    /// Scores a sequence of variadic function call argument.
-    /// </summary>
-    /// <param name="param">The variadic function parameter.</param>
-    /// <param name="argTypes">The passed in argument types.</param>
-    /// <returns>The score of the match.</returns>
-    private static int? ScoreVariadicArguments(ParameterSymbol param, IEnumerable<TypeSymbol> argTypes)
-    {
-        if (!param.IsVariadic) throw new ArgumentException("the provided parameter is not variadic", nameof(param));
-        if (!BinderFacts.TryGetVariadicElementType(param.Type, out var elementType)) return 0;
-
-        return argTypes
-            .Select(argType => ScoreArgument(elementType, argType))
-            .Append(FullScore)
-            .Select(s => s / 2)
-            .Min();
-    }
-
-    /// <summary>
-    /// Scores a function call argument.
-    /// </summary>
-    /// <param name="param">The function parameter.</param>
-    /// <param name="argType">The passed in argument type.</param>
-    /// <returns>The score of the match.</returns>
-    public static int? ScoreArgument(ParameterSymbol param, TypeSymbol argType)
-    {
-        if (param.IsVariadic) throw new ArgumentException("the provided parameter variadic", nameof(param));
-        return ScoreArgument(param.Type, argType);
-    }
-
-    private const int FullScore = 16;
-    private const int HalfScore = 8;
-    private const int ZeroScore = 0;
-
-    private static int? ScoreArgument(TypeSymbol paramType, TypeSymbol argType)
-    {
-        paramType = paramType.Substitution;
-        argType = argType.Substitution;
-
-        // If either are still not ground types, we can't decide
-        if (!paramType.IsGroundType || !argType.IsGroundType) return null;
-
-        // Exact equality is max score
-        if (SymbolEqualityComparer.Default.Equals(paramType, argType)) return FullScore;
-
-        // Base type match is half score
-        if (IsBase(paramType, argType)) return HalfScore;
-
-        // TODO: Unspecified what happens for generics
-        // For now we require an exact match and score is the lowest score among generic args
-        if (paramType.IsGenericInstance && argType.IsGenericInstance)
-        {
-            var paramGenericDefinition = paramType.GenericDefinition!;
-            var argGenericDefinition = argType.GenericDefinition!;
-
-            if (!SymbolEqualityComparer.Default.Equals(paramGenericDefinition, argGenericDefinition)) return ZeroScore;
-
-            Debug.Assert(paramType.GenericArguments.Length == argType.GenericArguments.Length);
-            return paramType.GenericArguments
-                .Zip(argType.GenericArguments)
-                .Select(pair => ScoreArgument(pair.First, pair.Second))
-                .Min();
-        }
-
-        // Type parameter match is half score
-        if (paramType is TypeParameterSymbol) return HalfScore;
-
-        // Otherwise, no match
-        return ZeroScore;
-    }
-=======
->>>>>>> 19b99e71
 }