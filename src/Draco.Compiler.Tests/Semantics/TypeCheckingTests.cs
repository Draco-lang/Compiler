using System.Collections.Immutable;
using Draco.Compiler.Api;
using Draco.Compiler.Api.Syntax;
using Draco.Compiler.Internal.Binding;
using Draco.Compiler.Internal.Symbols;
using Draco.Compiler.Internal.Symbols.Synthetized;
using static Draco.Compiler.Api.Syntax.SyntaxFactory;
using static Draco.Compiler.Tests.TestUtilities;

namespace Draco.Compiler.Tests.Semantics;

public sealed class TypeCheckingTests : SemanticTestsBase
{
    [Fact]
    public void LocalVariableExplicitlyTyped()
    {
        // func main() {
        //     var x: int32 = 0;
        // }

        // Arrange
        var tree = SyntaxTree.Create(CompilationUnit(FunctionDeclaration(
            "main",
            ParameterList(),
            null,
            BlockFunctionBody(
                DeclarationStatement(VariableDeclaration("x", NameType("int32"), LiteralExpression(0)))))));

        var xDecl = tree.FindInChildren<VariableDeclarationSyntax>(0);

        // Act
        var compilation = CreateCompilation(tree);
        var semanticModel = compilation.GetSemanticModel(tree);

        var xSym = GetInternalSymbol<LocalSymbol>(semanticModel.GetDeclaredSymbol(xDecl));

        // Assert
        Assert.Empty(semanticModel.Diagnostics);
        Assert.Equal(compilation.IntrinsicSymbols.Int32, xSym.Type);
    }

    [Fact]
    public void LocalVariableTypeInferredFromValue()
    {
        // func main() {
        //     var x = 0;
        // }

        // Arrange
        var tree = SyntaxTree.Create(CompilationUnit(FunctionDeclaration(
            "main",
            ParameterList(),
            null,
            BlockFunctionBody(
                DeclarationStatement(VariableDeclaration("x", value: LiteralExpression(0)))))));

        var xDecl = tree.FindInChildren<VariableDeclarationSyntax>(0);

        // Act
        var compilation = CreateCompilation(tree);
        var semanticModel = compilation.GetSemanticModel(tree);

        var xSym = GetInternalSymbol<LocalSymbol>(semanticModel.GetDeclaredSymbol(xDecl));

        // Assert
        Assert.Empty(semanticModel.Diagnostics);
        Assert.Equal(compilation.IntrinsicSymbols.Int32, xSym.Type);
    }

    [Fact]
    public void LocalVariableExplicitlyTypedWithoutValue()
    {
        // func main() {
        //     var x: int32;
        // }

        // Arrange
        var tree = SyntaxTree.Create(CompilationUnit(FunctionDeclaration(
            "main",
            ParameterList(),
            null,
            BlockFunctionBody(
                DeclarationStatement(VariableDeclaration("x", NameType("int32")))))));

        var xDecl = tree.FindInChildren<VariableDeclarationSyntax>(0);

        // Act
        var compilation = CreateCompilation(tree);
        var semanticModel = compilation.GetSemanticModel(tree);

        var xSym = GetInternalSymbol<LocalSymbol>(semanticModel.GetDeclaredSymbol(xDecl));

        // Assert
        Assert.Empty(semanticModel.Diagnostics);
        Assert.Equal(compilation.IntrinsicSymbols.Int32, xSym.Type);
    }

    [Fact]
    public void LocalVariableTypeInferredFromLaterAssignment()
    {
        // func main() {
        //     var x;
        //     x = 0;
        // }

        // Arrange
        var tree = SyntaxTree.Create(CompilationUnit(FunctionDeclaration(
            "main",
            ParameterList(),
            null,
            BlockFunctionBody(
                DeclarationStatement(VariableDeclaration("x")),
                ExpressionStatement(BinaryExpression(NameExpression("x"), Assign, LiteralExpression(0)))))));

        var xDecl = tree.FindInChildren<VariableDeclarationSyntax>(0);

        // Act
        var compilation = CreateCompilation(tree);
        var semanticModel = compilation.GetSemanticModel(tree);

        var xSym = GetInternalSymbol<LocalSymbol>(semanticModel.GetDeclaredSymbol(xDecl));

        // Assert
        Assert.Empty(semanticModel.Diagnostics);
        Assert.Equal(compilation.IntrinsicSymbols.Int32, xSym.Type);
    }

    [Fact]
    public void LocalVariableTypeCanNotBeInferred()
    {
        // func main() {
        //     var x;
        // }

        // Arrange
        var tree = SyntaxTree.Create(CompilationUnit(FunctionDeclaration(
            "main",
            ParameterList(),
            null,
            BlockFunctionBody(
                DeclarationStatement(VariableDeclaration("x"))))));

        var xDecl = tree.FindInChildren<VariableDeclarationSyntax>(0);

        // Act
        var compilation = CreateCompilation(tree);
        var semanticModel = compilation.GetSemanticModel(tree);
        var diags = semanticModel.Diagnostics;

        var xSym = GetInternalSymbol<LocalSymbol>(semanticModel.GetDeclaredSymbol(xDecl));

        // Assert
        Assert.Single(diags);
        AssertDiagnostic(diags, TypeCheckingErrors.CouldNotInferType);
        Assert.True(xSym.Type.IsError);
    }

    [Fact]
    public void LocalVariableIncompatibleType()
    {
        // func main() {
        //     var x: int32 = "Hello";
        // }

        // Arrange
        var tree = SyntaxTree.Create(CompilationUnit(FunctionDeclaration(
            "main",
            ParameterList(),
            null,
            BlockFunctionBody(
                DeclarationStatement(VariableDeclaration(
                    "x",
                    NameType("int32"),
                    StringExpression("Hello")))))));

        var xDecl = tree.FindInChildren<VariableDeclarationSyntax>(0);

        // Act
        var compilation = CreateCompilation(tree);
        var semanticModel = compilation.GetSemanticModel(tree);
        var diags = semanticModel.Diagnostics;

        var xSym = GetInternalSymbol<LocalSymbol>(semanticModel.GetDeclaredSymbol(xDecl));

        // Assert
        Assert.Single(diags);
        AssertDiagnostic(diags, TypeCheckingErrors.TypeMismatch);
        Assert.False(xSym.Type.IsError);
    }

    [Fact]
    public void LocalVariableIncompatibleTypeInferredFromUsage()
    {
        // func main() {
        //     var x;
        //     x = 0;
        //     x = "Hello";
        // }

        // Arrange
        var tree = SyntaxTree.Create(CompilationUnit(FunctionDeclaration(
            "main",
            ParameterList(),
            null,
            BlockFunctionBody(
                DeclarationStatement(VariableDeclaration("x")),
                ExpressionStatement(BinaryExpression(NameExpression("x"), Assign, LiteralExpression(0))),
                ExpressionStatement(BinaryExpression(NameExpression("x"), Assign, StringExpression("Hello")))))));

        var xDecl = tree.FindInChildren<VariableDeclarationSyntax>(0);

        // Act
        var compilation = CreateCompilation(tree);
        var semanticModel = compilation.GetSemanticModel(tree);
        var diags = semanticModel.Diagnostics;

        var xSym = GetInternalSymbol<LocalSymbol>(semanticModel.GetDeclaredSymbol(xDecl));

        // Assert
        Assert.True(xSym.Type.IsError);
        Assert.Single(diags);
        AssertDiagnostic(diags, TypeCheckingErrors.NoCommonType);
    }

    [Fact]
    public void GlobalVariableExplicitlyTyped()
    {
        // var x: int32 = 0;

        // Arrange
        var tree = SyntaxTree.Create(CompilationUnit(
            VariableDeclaration("x", NameType("int32"), LiteralExpression(0))));

        var xDecl = tree.FindInChildren<VariableDeclarationSyntax>(0);

        // Act
        var compilation = CreateCompilation(tree);
        var semanticModel = compilation.GetSemanticModel(tree);

        var xSym = GetInternalSymbol<GlobalSymbol>(semanticModel.GetDeclaredSymbol(xDecl));

        // Assert
        Assert.Empty(semanticModel.Diagnostics);
        Assert.Equal(compilation.IntrinsicSymbols.Int32, xSym.Type);
    }

    [Fact]
    public void GlobalVariableTypeInferredFromValue()
    {
        // var x = 0;

        // Arrange
        var tree = SyntaxTree.Create(CompilationUnit(
            VariableDeclaration("x", value: LiteralExpression(0))));

        var xDecl = tree.FindInChildren<VariableDeclarationSyntax>(0);

        // Act
        var compilation = CreateCompilation(tree);
        var semanticModel = compilation.GetSemanticModel(tree);

        var xSym = GetInternalSymbol<GlobalSymbol>(semanticModel.GetDeclaredSymbol(xDecl));

        // Assert
        Assert.Empty(semanticModel.Diagnostics);
        Assert.Equal(compilation.IntrinsicSymbols.Int32, xSym.Type);
    }

    [Fact]
    public void GlobalVariableExplicitlyTypedWithoutValue()
    {
        // var x: int32;

        // Arrange
        var tree = SyntaxTree.Create(CompilationUnit(
            VariableDeclaration("x", NameType("int32"))));

        var xDecl = tree.FindInChildren<VariableDeclarationSyntax>(0);

        // Act
        var compilation = CreateCompilation(tree);
        var semanticModel = compilation.GetSemanticModel(tree);

        var xSym = GetInternalSymbol<GlobalSymbol>(semanticModel.GetDeclaredSymbol(xDecl));

        // Assert
        Assert.Empty(semanticModel.Diagnostics);
        Assert.Equal(compilation.IntrinsicSymbols.Int32, xSym.Type);
    }

    [Fact]
    public void GlobalVariableTypeCanNotBeInferred()
    {
        // var x;

        // Arrange
        var tree = SyntaxTree.Create(CompilationUnit(
            VariableDeclaration("x")));

        var xDecl = tree.FindInChildren<VariableDeclarationSyntax>(0);

        // Act
        var compilation = CreateCompilation(tree);
        var semanticModel = compilation.GetSemanticModel(tree);
        var diags = semanticModel.Diagnostics;

        var xSym = GetInternalSymbol<GlobalSymbol>(semanticModel.GetDeclaredSymbol(xDecl));

        // Assert
        Assert.Single(diags);
        AssertDiagnostic(diags, TypeCheckingErrors.CouldNotInferType);
        Assert.True(xSym.Type.IsError);
    }

    [Fact]
    public void GlobalVariableIncompatibleType()
    {
        // var x: int32 = "Hello";

        // Arrange
        var tree = SyntaxTree.Create(CompilationUnit(
            VariableDeclaration(
                "x",
                NameType("int32"),
                StringExpression("Hello"))));

        var xDecl = tree.FindInChildren<VariableDeclarationSyntax>(0);

        // Act
        var compilation = CreateCompilation(tree);
        var semanticModel = compilation.GetSemanticModel(tree);
        var diags = semanticModel.Diagnostics;

        var xSym = GetInternalSymbol<GlobalSymbol>(semanticModel.GetDeclaredSymbol(xDecl));

        // Assert
        Assert.Single(diags);
        AssertDiagnostic(diags, TypeCheckingErrors.TypeMismatch);
        Assert.False(xSym.Type.IsError);
    }

    [Fact]
    public void BlockBodyFunctionReturnTypeMismatch()
    {
        // func foo(): int32 {
        //     return "Hello";
        // }

        // Arrange
        var tree = SyntaxTree.Create(CompilationUnit(FunctionDeclaration(
            "foo",
            ParameterList(),
            NameType("int32"),
            BlockFunctionBody(
                ExpressionStatement(ReturnExpression(StringExpression("Hello")))))));

        // Act
        var compilation = CreateCompilation(tree);
        var semanticModel = compilation.GetSemanticModel(tree);
        var diags = semanticModel.Diagnostics;

        // Assert
        Assert.Single(diags);
        AssertDiagnostic(diags, TypeCheckingErrors.TypeMismatch);
    }

    [Fact]
    public void InlineBodyFunctionReturnTypeMismatch()
    {
        // func foo(): int32 = "Hello";

        // Arrange
        var tree = SyntaxTree.Create(CompilationUnit(FunctionDeclaration(
            "foo",
            ParameterList(),
            NameType("int32"),
            InlineFunctionBody(StringExpression("Hello")))));

        // Act
        var compilation = CreateCompilation(tree);
        var semanticModel = compilation.GetSemanticModel(tree);
        var diags = semanticModel.Diagnostics;

        // Assert
        Assert.Single(diags);
        AssertDiagnostic(diags, TypeCheckingErrors.TypeMismatch);
    }

    [Fact]
    public void IfConditionIsBool()
    {
        // func foo() {
        //     if (true) {}
        // }

        // Arrange
        var tree = SyntaxTree.Create(CompilationUnit(FunctionDeclaration(
            "foo",
            ParameterList(),
            null,
            BlockFunctionBody(
                ExpressionStatement(IfExpression(LiteralExpression(true), BlockExpression()))))));

        // Act
        var compilation = CreateCompilation(tree);
        var semanticModel = compilation.GetSemanticModel(tree);
        var diags = semanticModel.Diagnostics;

        // Assert
        Assert.Empty(diags);
    }

    [Fact]
    public void IfConditionIsNotBool()
    {
        // func foo() {
        //     if (1) {}
        // }

        // Arrange
        var tree = SyntaxTree.Create(CompilationUnit(FunctionDeclaration(
            "foo",
            ParameterList(),
            null,
            BlockFunctionBody(
                ExpressionStatement(IfExpression(LiteralExpression(1), BlockExpression()))))));

        // Act
        var compilation = CreateCompilation(tree);
        var semanticModel = compilation.GetSemanticModel(tree);
        var diags = semanticModel.Diagnostics;

        // Assert
        Assert.Single(diags);
        AssertDiagnostic(diags, TypeCheckingErrors.TypeMismatch);
    }

    [Fact]
    public void WhileConditionIsBool()
    {
        // func foo() {
        //     while (true) {}
        // }

        // Arrange
        var tree = SyntaxTree.Create(CompilationUnit(FunctionDeclaration(
            "foo",
            ParameterList(),
            null,
            BlockFunctionBody(
                ExpressionStatement(WhileExpression(LiteralExpression(true), BlockExpression()))))));

        // Act
        var compilation = CreateCompilation(tree);
        var semanticModel = compilation.GetSemanticModel(tree);
        var diags = semanticModel.Diagnostics;

        // Assert
        Assert.Empty(diags);
    }

    [Fact]
    public void WhileConditionIsNotBool()
    {
        // func foo() {
        //     while (1) {}
        // }

        // Arrange
        var tree = SyntaxTree.Create(CompilationUnit(FunctionDeclaration(
            "foo",
            ParameterList(),
            null,
            BlockFunctionBody(
                ExpressionStatement(WhileExpression(LiteralExpression(1), BlockExpression()))))));

        // Act
        var compilation = CreateCompilation(tree);
        var semanticModel = compilation.GetSemanticModel(tree);
        var diags = semanticModel.Diagnostics;

        // Assert
        Assert.Single(diags);
        AssertDiagnostic(diags, TypeCheckingErrors.TypeMismatch);
    }

    [Fact]
    public void IfElseTypeMismatch()
    {
        // func foo() {
        //     var x = if (true) 0 else "Hello";
        // }

        // Arrange
        var tree = SyntaxTree.Create(CompilationUnit(FunctionDeclaration(
            "foo",
            ParameterList(),
            null,
            BlockFunctionBody(
                DeclarationStatement(VariableDeclaration(
                    "x",
                    value: IfExpression(
                        condition: LiteralExpression(true),
                        then: LiteralExpression(0),
                        @else: StringExpression("Hello"))))))));

        // Act
        var compilation = CreateCompilation(tree);
        var semanticModel = compilation.GetSemanticModel(tree);
        var diags = semanticModel.Diagnostics;

        // Assert
        Assert.Single(diags);
        AssertDiagnostic(diags, TypeCheckingErrors.NoCommonType);
    }

    // TODO: Unspecified if we want this
    // There is a strong case against this, since with unit being implicit return type,
    // it's not intuitive to read
#if false
    [Fact]
    public void AllowNonUnitExpressionInInlineFuncReturningUnit()
    {
        // func foo(): int32 = 0;
        // func bar() = foo();

        // Arrange
        var tree = CompilationUnit(
            FunctionDeclaration(
                "foo",
                ParameterList(),
                NameType("int32"),
                InlineFunctionBody(LiteralExpression(0))),
            FunctionDeclaration(
                bar",
                ParameterList(),
                null,
                InlineFunctionBody(CallExpr(NameExpression("foo")))));

        // Act
        var compilation = Compilation.Create(ImmutableArray.Create(tree));
        var semanticModel = compilation.GetSemanticModel(tree);

        var diags = semanticModel.Diagnostics;
        var fooDecl = tree.FindInChildren<ParseNode.Decl.Func>(0);
        var barDecl = tree.FindInChildren<ParseNode.Decl.Func>(1);
        var fooSymbol = GetInternalSymbol<IInternalSymbol.IFunction>(semanticModel.GetDefinedSymbol(fooDecl));
        var barSymbol = GetInternalSymbol<IInternalSymbol.IFunction>(semanticModel.GetDefinedSymbol(barDecl));

        // Assert
        Assert.Empty(diags);
        Assert.Equal(Internal.Types.Intrinsics.Int32, fooSymbol.ReturnType);
        Assert.Equal(Type.Unit, barSymbol.ReturnType);
    }
#endif

    [Fact]
    public void NeverTypeCompatibility()
    {
        // func foo() {
        // start:
        //     var x = if (true) 0 else return;
        //     var y = if (true) 0 else goto start;
        // }

        // Arrange
        var tree = SyntaxTree.Create(CompilationUnit(
            FunctionDeclaration(
                "foo",
                ParameterList(),
                null,
                BlockFunctionBody(
                    DeclarationStatement(LabelDeclaration("start")),
                    DeclarationStatement(VariableDeclaration("x", value: IfExpression(LiteralExpression(true), LiteralExpression(0), ReturnExpression()))),
                    DeclarationStatement(VariableDeclaration("y", value: IfExpression(LiteralExpression(true), LiteralExpression(0), GotoExpression("start"))))))));

        var xDecl = tree.FindInChildren<VariableDeclarationSyntax>(0);
        var yDecl = tree.FindInChildren<VariableDeclarationSyntax>(1);

        // Act
        var compilation = CreateCompilation(tree);
        var semanticModel = compilation.GetSemanticModel(tree);

        var diags = semanticModel.Diagnostics;
        var xSym = GetInternalSymbol<LocalSymbol>(semanticModel.GetDeclaredSymbol(xDecl));
        var ySym = GetInternalSymbol<LocalSymbol>(semanticModel.GetDeclaredSymbol(yDecl));

        // Assert
        Assert.Empty(diags);
        Assert.Equal(compilation.IntrinsicSymbols.Int32, xSym.Type);
        Assert.Equal(compilation.IntrinsicSymbols.Int32, ySym.Type);
    }

    [Fact]
    public void NoOverloadForOperator()
    {
        // func foo() {
        //     var x = 1 + "Hello";
        // }

        // Arrange
        var tree = SyntaxTree.Create(CompilationUnit(
            FunctionDeclaration(
                "foo",
                ParameterList(),
                null,
                BlockFunctionBody(
                    DeclarationStatement(VariableDeclaration(
                        "x",
                        value: BinaryExpression(LiteralExpression(1), Plus, StringExpression("Hello"))))))));

        var xDecl = tree.FindInChildren<VariableDeclarationSyntax>(0);

        // Act
        var compilation = CreateCompilation(tree);
        var semanticModel = compilation.GetSemanticModel(tree);

        var diags = semanticModel.Diagnostics;
        var xSym = GetInternalSymbol<LocalSymbol>(semanticModel.GetDeclaredSymbol(xDecl));

        // Assert
        Assert.Equal(IntrinsicSymbols.ErrorType, xSym.Type);
        Assert.Single(diags);
        AssertDiagnostic(diags, TypeCheckingErrors.NoMatchingOverload);
    }

    [Fact]
    public void OneVisibleAndOneNotVisibleOverloadImported()
    {
        // import FooModule;
        // func main(){
        //   foo();
        // }

        var main = SyntaxTree.Create(CompilationUnit(
            ImportDeclaration("FooModule"),
            FunctionDeclaration(
                "main",
                ParameterList(),
                null,
                BlockFunctionBody(
                    ExpressionStatement(CallExpression(NameExpression("foo")))))),
            ToPath("Tests", "main.draco"));

        // func foo(): int32 = 0;
        // internal func foo(x: string): int32 = 0;

        var foo = SyntaxTree.Create(CompilationUnit(
           FunctionDeclaration(
               "foo",
               ParameterList(),
               NameType("int32"),
               InlineFunctionBody(LiteralExpression(0))),
            FunctionDeclaration(
                Api.Semantics.Visibility.Internal,
                "foo",
                ParameterList(Parameter("x", NameType("string"))),
                NameType("int32"),
                InlineFunctionBody(LiteralExpression(0)))),
           ToPath("Tests", "FooModule", "foo.draco"));

        // Act
        var compilation = Compilation.Create(
            syntaxTrees: ImmutableArray.Create(main, foo),
            metadataReferences: Basic.Reference.Assemblies.Net70.ReferenceInfos.All
                .Select(r => MetadataReference.FromPeStream(new MemoryStream(r.ImageBytes)))
                .ToImmutableArray(),
            rootModulePath: ToPath("Tests"));

        var semanticModel = compilation.GetSemanticModel(main);

        var diags = semanticModel.Diagnostics;

        // Assert
        Assert.Single(diags);
        AssertDiagnostic(diags, TypeCheckingErrors.NoMatchingOverload);
    }

    [Fact]
    public void OneVisibleAndOneNotVisibleOverloadFullyQualified()
    {
        // func main(){
        //   FooModule.foo();
        // }

        var main = SyntaxTree.Create(CompilationUnit(
            FunctionDeclaration(
                "main",
                ParameterList(),
                null,
                BlockFunctionBody(
                    ExpressionStatement(CallExpression(MemberExpression(NameExpression("FooModule"), "foo")))))),
            ToPath("Tests", "main.draco"));

        // func foo(): int32 = 0;
        // internal func foo(x: string): int32 = 0;

        var foo = SyntaxTree.Create(CompilationUnit(
           FunctionDeclaration(
               "foo",
               ParameterList(),
               NameType("int32"),
               InlineFunctionBody(LiteralExpression(0))),
            FunctionDeclaration(
                Api.Semantics.Visibility.Internal,
                "foo",
                ParameterList(Parameter("x", NameType("string"))),
                NameType("int32"),
                InlineFunctionBody(LiteralExpression(0)))),
           ToPath("Tests", "FooModule", "foo.draco"));

        // Act
        var compilation = Compilation.Create(
            syntaxTrees: ImmutableArray.Create(main, foo),
            metadataReferences: Basic.Reference.Assemblies.Net70.ReferenceInfos.All
                .Select(r => MetadataReference.FromPeStream(new MemoryStream(r.ImageBytes)))
                .ToImmutableArray(),
            rootModulePath: ToPath("Tests"));

        var semanticModel = compilation.GetSemanticModel(main);

        var diags = semanticModel.Diagnostics;

        // Assert
        Assert.Single(diags);
        AssertDiagnostic(diags, TypeCheckingErrors.NoMatchingOverload);
    }

    [Fact]
    public void OkOverloading()
    {
        // func foo(x: int32) { }
        // func foo(x: bool) { }
        //
        // func main() {
        //     foo(0);
        //     foo(true);
        // }

        // Arrange
        var tree = SyntaxTree.Create(CompilationUnit(
            FunctionDeclaration(
                "foo",
                ParameterList(Parameter("x", NameType("int32"))),
                null,
                BlockFunctionBody()),
            FunctionDeclaration(
                "foo",
                ParameterList(Parameter("x", NameType("bool"))),
                null,
                BlockFunctionBody()),
            FunctionDeclaration(
                "main",
                ParameterList(),
                null,
                BlockFunctionBody(
                    ExpressionStatement(CallExpression(NameExpression("foo"), LiteralExpression(0))),
                    ExpressionStatement(CallExpression(NameExpression("foo"), LiteralExpression(true)))))));

        var fooInt32DeclSyntax = tree.FindInChildren<FunctionDeclarationSyntax>(0);
        var fooBoolDeclSyntax = tree.FindInChildren<FunctionDeclarationSyntax>(1);
        var fooInt32RefSyntax = tree.FindInChildren<CallExpressionSyntax>(0).Function;
        var fooBoolRefSyntax = tree.FindInChildren<CallExpressionSyntax>(1).Function;

        // Act
        var compilation = CreateCompilation(tree);
        var semanticModel = compilation.GetSemanticModel(tree);

        var diags = semanticModel.Diagnostics;
        var fooInt32DeclSym = GetInternalSymbol<FunctionSymbol>(semanticModel.GetDeclaredSymbol(fooInt32DeclSyntax));
        var fooBoolDeclSym = GetInternalSymbol<FunctionSymbol>(semanticModel.GetDeclaredSymbol(fooBoolDeclSyntax));
        var fooInt32RefSym = GetInternalSymbol<FunctionSymbol>(semanticModel.GetDeclaredSymbol(fooInt32RefSyntax));
        var fooBoolRefSym = GetInternalSymbol<FunctionSymbol>(semanticModel.GetDeclaredSymbol(fooBoolRefSyntax));

        // Assert
        Assert.Empty(diags);
        Assert.NotSame(fooInt32DeclSym, fooBoolDeclSym);
        Assert.Same(fooInt32DeclSym, fooInt32RefSym);
        Assert.Same(fooBoolDeclSym, fooBoolRefSym);
    }

    [Fact]
    public void OkNestedOverloading()
    {
        // func foo(x: int32) {
        //     func foo(x: bool) { }
        //
        //     foo(0);
        //     foo(true);
        // }

        // Arrange
        var tree = SyntaxTree.Create(CompilationUnit(
            FunctionDeclaration(
                "foo",
                ParameterList(Parameter("x", NameType("int32"))),
                null,
                BlockFunctionBody(
                    DeclarationStatement(FunctionDeclaration(
                        "foo",
                        ParameterList(Parameter("x", NameType("bool"))),
                        null,
                        BlockFunctionBody())),
                    ExpressionStatement(CallExpression(NameExpression("foo"), LiteralExpression(0))),
                    ExpressionStatement(CallExpression(NameExpression("foo"), LiteralExpression(true)))))));

        var fooInt32DeclSyntax = tree.FindInChildren<FunctionDeclarationSyntax>(0);
        var fooBoolDeclSyntax = tree.FindInChildren<FunctionDeclarationSyntax>(1);
        var fooInt32RefSyntax = tree.FindInChildren<CallExpressionSyntax>(0).Function;
        var fooBoolRefSyntax = tree.FindInChildren<CallExpressionSyntax>(1).Function;

        // Act
        var compilation = CreateCompilation(tree);
        var semanticModel = compilation.GetSemanticModel(tree);

        var diags = semanticModel.Diagnostics;
        var fooInt32DeclSym = GetInternalSymbol<FunctionSymbol>(semanticModel.GetDeclaredSymbol(fooInt32DeclSyntax));
        var fooBoolDeclSym = GetInternalSymbol<FunctionSymbol>(semanticModel.GetDeclaredSymbol(fooBoolDeclSyntax));
        var fooInt32RefSym = GetInternalSymbol<FunctionSymbol>(semanticModel.GetDeclaredSymbol(fooInt32RefSyntax));
        var fooBoolRefSym = GetInternalSymbol<FunctionSymbol>(semanticModel.GetDeclaredSymbol(fooBoolRefSyntax));

        // Assert
        Assert.Empty(diags);
        Assert.NotSame(fooInt32DeclSym, fooBoolDeclSym);
        Assert.Same(fooInt32DeclSym, fooInt32RefSym);
        Assert.Same(fooBoolDeclSym, fooBoolRefSym);
    }

    [Fact]
    public void NestedOverloadNotVisibleFromOutside()
    {
        // func foo(x: int32) {
        //     func foo(x: bool) { }
        // }
        //
        // func main() {
        //     foo(0);
        //     foo(true);
        // }

        // Arrange
        var tree = SyntaxTree.Create(CompilationUnit(
            FunctionDeclaration(
                "foo",
                ParameterList(Parameter("x", NameType("int32"))),
                null,
                BlockFunctionBody(
                    DeclarationStatement(FunctionDeclaration(
                        "foo",
                        ParameterList(Parameter("x", NameType("bool"))),
                        null,
                        BlockFunctionBody())))),
            FunctionDeclaration(
                "main",
                ParameterList(),
                null,
                BlockFunctionBody(
                    ExpressionStatement(CallExpression(NameExpression("foo"), LiteralExpression(0))),
                    ExpressionStatement(CallExpression(NameExpression("foo"), LiteralExpression(true)))))));

        var fooInt32DeclSyntax = tree.FindInChildren<FunctionDeclarationSyntax>(0);
        var fooBoolDeclSyntax = tree.FindInChildren<FunctionDeclarationSyntax>(1);
        var fooInt32RefSyntax = tree.FindInChildren<CallExpressionSyntax>(0).Function;
        var fooBoolRefSyntax = tree.FindInChildren<CallExpressionSyntax>(1).Function;

        // Act
        var compilation = CreateCompilation(tree);
        var semanticModel = compilation.GetSemanticModel(tree);

        var diags = semanticModel.Diagnostics;
        var fooInt32DeclSym = GetInternalSymbol<FunctionSymbol>(semanticModel.GetDeclaredSymbol(fooInt32DeclSyntax));
        var fooBoolDeclSym = GetInternalSymbol<FunctionSymbol>(semanticModel.GetDeclaredSymbol(fooBoolDeclSyntax));
        var fooInt32RefSym = GetInternalSymbol<FunctionSymbol>(semanticModel.GetDeclaredSymbol(fooInt32RefSyntax));
        var fooBoolRefSym = semanticModel.GetDeclaredSymbol(fooBoolRefSyntax);

        // Assert
        Assert.Single(diags);
        AssertDiagnostic(diags, TypeCheckingErrors.NoMatchingOverload);
        Assert.NotSame(fooInt32DeclSym, fooBoolDeclSym);
        Assert.Same(fooInt32DeclSym, fooInt32RefSym);
        Assert.NotSame(fooBoolDeclSym, fooBoolRefSym);
        Assert.NotNull(fooBoolRefSym);
        Assert.True(fooBoolRefSym.IsError);
    }

    [Fact]
    public void IllegalOverloading()
    {
        // func foo(x: int32) { }
        // func foo(x: int32) { }

        // Arrange
        var tree = SyntaxTree.Create(CompilationUnit(
            FunctionDeclaration(
                "foo",
                ParameterList(Parameter("x", NameType("int32"))),
                null,
                BlockFunctionBody()),
            FunctionDeclaration(
                "foo",
                ParameterList(Parameter("x", NameType("int32"))),
                null,
                BlockFunctionBody())));

        // Act
        var compilation = CreateCompilation(tree);
        var semanticModel = compilation.GetSemanticModel(tree);

        var diags = semanticModel.Diagnostics;

        // Assert
        Assert.Equal(2, diags.Length);
        AssertDiagnostic(diags, TypeCheckingErrors.IllegalOverloadDefinition);
    }

    [Fact]
    public void IllegalOverloadingWithGenerics()
    {
        // func foo<T>(x: int32, y: T) { }
        // func foo<T>(x: int32, y: T) { }

        // Arrange
        var tree = SyntaxTree.Create(CompilationUnit(
            FunctionDeclaration(
                "foo",
                GenericParameterList(GenericParameter("T")),
                ParameterList(Parameter("x", NameType("int32")), Parameter("y", NameType("T"))),
                null,
                BlockFunctionBody()),
            FunctionDeclaration(
                "foo",
                GenericParameterList(GenericParameter("T")),
                ParameterList(Parameter("x", NameType("int32")), Parameter("y", NameType("T"))),
                null,
                BlockFunctionBody())));

        // Act
        var compilation = CreateCompilation(tree);
        var semanticModel = compilation.GetSemanticModel(tree);

        var diags = semanticModel.Diagnostics;

        // Assert
        Assert.Equal(2, diags.Length);
        AssertDiagnostic(diags, TypeCheckingErrors.IllegalOverloadDefinition);
    }

    [Fact]
    public void IllegalNestedOverloading()
    {
        // func foo(x: int32) {
        //     func foo(x: int32) { }
        // }

        // Arrange
        var tree = SyntaxTree.Create(CompilationUnit(
            FunctionDeclaration(
                "foo",
                ParameterList(Parameter("x", NameType("int32"))),
                null,
                BlockFunctionBody(
                    DeclarationStatement(FunctionDeclaration(
                        "foo",
                        ParameterList(Parameter("x", NameType("int32"))),
                        null,
                        BlockFunctionBody()))))));

        // Act
        var compilation = CreateCompilation(tree);
        var semanticModel = compilation.GetSemanticModel(tree);

        var diags = semanticModel.Diagnostics;

        // Assert
        Assert.Single(diags);
        AssertDiagnostic(diags, TypeCheckingErrors.IllegalOverloadDefinition);
    }

    [Fact]
    public void NestedMatchingLocalOverloads()
    {
        // func foo(x: int32) {
        //     func foo(x: bool) { }
        //
        //     foo(0);
        //     foo(true);
        // }
        //
        // func main() {
        //     func foo(x: bool) {}
        //
        //     foo(0);
        //     foo(true);
        // }

        // Arrange
        var tree = SyntaxTree.Create(CompilationUnit(
            FunctionDeclaration(
                "foo",
                ParameterList(Parameter("x", NameType("int32"))),
                null,
                BlockFunctionBody(
                    DeclarationStatement(FunctionDeclaration(
                        "foo",
                        ParameterList(Parameter("x", NameType("bool"))),
                        null,
                        BlockFunctionBody(
                            ExpressionStatement(CallExpression(NameExpression("foo"), LiteralExpression(0))),
                            ExpressionStatement(CallExpression(NameExpression("foo"), LiteralExpression(true)))))))),
            FunctionDeclaration(
                "main",
                ParameterList(),
                null,
                BlockFunctionBody(
                    DeclarationStatement(FunctionDeclaration(
                        "foo",
                        ParameterList(Parameter("x", NameType("bool"))),
                        null,
                        BlockFunctionBody(
                            ExpressionStatement(CallExpression(NameExpression("foo"), LiteralExpression(0))),
                            ExpressionStatement(CallExpression(NameExpression("foo"), LiteralExpression(true))))))))));

        var fooInt32DeclSyntax = tree.FindInChildren<FunctionDeclarationSyntax>(0);
        var fooBoolInFooDeclSyntax = tree.FindInChildren<FunctionDeclarationSyntax>(1);
        var fooBoolInMainDeclSyntax = tree.FindInChildren<FunctionDeclarationSyntax>(3);
        var fooInt32Ref1Syntax = tree.FindInChildren<CallExpressionSyntax>(0).Function;
        var fooBoolInFooRefSyntax = tree.FindInChildren<CallExpressionSyntax>(1).Function;
        var fooInt32Ref2Syntax = tree.FindInChildren<CallExpressionSyntax>(2).Function;
        var fooBoolInMainRefSyntax = tree.FindInChildren<CallExpressionSyntax>(3).Function;

        // Act
        var compilation = CreateCompilation(tree);
        var semanticModel = compilation.GetSemanticModel(tree);

        var diags = semanticModel.Diagnostics;
        var fooInt32DeclSym = GetInternalSymbol<FunctionSymbol>(semanticModel.GetDeclaredSymbol(fooInt32DeclSyntax));
        var fooBoolInFooDeclSym = GetInternalSymbol<FunctionSymbol>(semanticModel.GetDeclaredSymbol(fooBoolInFooDeclSyntax));
        var fooBoolInMainDeclSym = GetInternalSymbol<FunctionSymbol>(semanticModel.GetDeclaredSymbol(fooBoolInMainDeclSyntax));
        var fooInt32Ref1Sym = GetInternalSymbol<FunctionSymbol>(semanticModel.GetDeclaredSymbol(fooInt32Ref1Syntax));
        var fooInt32Ref2Sym = GetInternalSymbol<FunctionSymbol>(semanticModel.GetDeclaredSymbol(fooInt32Ref2Syntax));
        var fooBoolInFooRefSym = GetInternalSymbol<FunctionSymbol>(semanticModel.GetDeclaredSymbol(fooBoolInFooRefSyntax));
        var fooBoolInMainRefSym = GetInternalSymbol<FunctionSymbol>(semanticModel.GetDeclaredSymbol(fooBoolInMainRefSyntax));

        // Assert
        Assert.Empty(diags);
        Assert.Same(fooInt32DeclSym, fooInt32Ref1Sym);
        Assert.Same(fooInt32DeclSym, fooInt32Ref2Sym);
        Assert.Same(fooBoolInFooDeclSym, fooBoolInFooRefSym);
        Assert.Same(fooBoolInMainDeclSym, fooBoolInMainRefSym);
        Assert.NotSame(fooBoolInFooDeclSym, fooBoolInMainDeclSym);
    }

    [Fact]
    public void AccessingField()
    {
        // func main() {
        //     import System;
        //     var x = String.Empty;
        // }

        // Arrange
        var tree = SyntaxTree.Create(CompilationUnit(FunctionDeclaration(
            "main",
            ParameterList(),
            null,
            BlockFunctionBody(
                DeclarationStatement(ImportDeclaration("System")),
                DeclarationStatement(VariableDeclaration("x", null, MemberExpression(NameExpression("String"), "Empty")))))));

        var xDecl = tree.FindInChildren<VariableDeclarationSyntax>(0);
        var consoleRef = tree.FindInChildren<MemberExpressionSyntax>(0).Accessed;

        // Act
        var compilation = CreateCompilation(tree);
        var semanticModel = compilation.GetSemanticModel(tree);

        var xSym = GetInternalSymbol<LocalSymbol>(semanticModel.GetDeclaredSymbol(xDecl));
        var stringEmptySym = GetMemberSymbol<FieldSymbol>(GetInternalSymbol<TypeSymbol>(semanticModel.GetReferencedSymbol(consoleRef)), "Empty");

        // Assert
        Assert.Empty(semanticModel.Diagnostics);
        Assert.Equal(compilation.IntrinsicSymbols.String, xSym.Type);
        Assert.Equal(compilation.IntrinsicSymbols.String, stringEmptySym.Type);
    }

    [Fact]
    public void AccessingProperty()
    {
        // func main() {
        //     import System;
        //     var x = Console.WindowWidth;
        // }

        // Arrange
        var tree = SyntaxTree.Create(CompilationUnit(FunctionDeclaration(
            "main",
            ParameterList(),
            null,
            BlockFunctionBody(
                DeclarationStatement(ImportDeclaration("System")),
                DeclarationStatement(VariableDeclaration("x", null, MemberExpression(NameExpression("Console"), "WindowWidth")))))));

        var xDecl = tree.FindInChildren<VariableDeclarationSyntax>(0);
        var consoleRef = tree.FindInChildren<MemberExpressionSyntax>(0).Accessed;

        // Act
        var compilation = CreateCompilation(tree);
        var semanticModel = compilation.GetSemanticModel(tree);

        var xSym = GetInternalSymbol<LocalSymbol>(semanticModel.GetDeclaredSymbol(xDecl));
        var windowWidthSym = GetMemberSymbol<PropertySymbol>(GetInternalSymbol<ModuleSymbol>(semanticModel.GetReferencedSymbol(consoleRef)), "WindowWidth");

        // Assert
        Assert.Empty(semanticModel.Diagnostics);
        Assert.Equal(compilation.IntrinsicSymbols.Int32, xSym.Type);
        Assert.Equal(compilation.IntrinsicSymbols.Int32, windowWidthSym.Type);
    }

    [Fact]
    public void AccessingIndexer()
    {
        // func main() {
        //     import System.Collections.Generic;
        //     var list = List<int32>();
        //     var x = list[0];
        // }

        // Arrange
        var tree = SyntaxTree.Create(CompilationUnit(FunctionDeclaration(
            "main",
            ParameterList(),
            null,
            BlockFunctionBody(
                DeclarationStatement(ImportDeclaration("System", "Collections", "Generic")),
                DeclarationStatement(VariableDeclaration("list", null, CallExpression(GenericExpression(NameExpression("List"), NameType("int32"))))),
                DeclarationStatement(VariableDeclaration("x", null, IndexExpression(NameExpression("list"), LiteralExpression(0))))))));

        var xDecl = tree.FindInChildren<VariableDeclarationSyntax>(1);
        var listRef = tree.FindInChildren<IndexExpressionSyntax>(0).Indexed;

        // Act
        var compilation = CreateCompilation(tree);
        var semanticModel = compilation.GetSemanticModel(tree);

        var xSym = GetInternalSymbol<LocalSymbol>(semanticModel.GetDeclaredSymbol(xDecl));
        var indexSym = GetMemberSymbol<PropertySymbol>(GetInternalSymbol<LocalSymbol>(semanticModel.GetReferencedSymbol(listRef)).Type, "Item");

        // Assert
        Assert.Empty(semanticModel.Diagnostics);
        Assert.Equal(compilation.IntrinsicSymbols.Int32, xSym.Type);
        Assert.Equal(compilation.IntrinsicSymbols.Int32, indexSym.Type);
    }

    [Fact]
    public void IllegalCallToNonFunctionType()
    {
        // func foo() {
        //     var a = 0;
        //     a();
        // }

        // Arrange
        var tree = SyntaxTree.Create(CompilationUnit(
            FunctionDeclaration(
                "foo",
                ParameterList(),
                null,
                BlockFunctionBody(
                    DeclarationStatement(VariableDeclaration("a", null, LiteralExpression(0))),
                    ExpressionStatement(CallExpression(NameExpression("a")))))));

        // Act
        var compilation = CreateCompilation(tree);
        var semanticModel = compilation.GetSemanticModel(tree);

        var diags = semanticModel.Diagnostics;

        // Assert
        Assert.Single(diags);
        AssertDiagnostic(diags, TypeCheckingErrors.CallNonFunction);
    }

    [Fact]
    public void ExplicitGenericFunction()
    {
        // func identity<T>(x: T): T = x;
        //
        // func main() {
        //     var a = identity<int32>(1);
        //     var b = identity<string>("foo");
        //     var c = identity<int32>("foo");
        // }

        // Arrange
        var tree = SyntaxTree.Create(CompilationUnit(
            FunctionDeclaration(
                "identity",
                GenericParameterList(GenericParameter("T")),
                ParameterList(Parameter("x", NameType("T"))),
                NameType("T"),
                InlineFunctionBody(NameExpression("x"))),
            FunctionDeclaration(
                "main",
                ParameterList(),
                null,
                BlockFunctionBody(
                    DeclarationStatement(VariableDeclaration(
                        "a",
                        null,
                        CallExpression(
                            GenericExpression(NameExpression("identity"), NameType("int32")),
                            LiteralExpression(0)))),
                    DeclarationStatement(VariableDeclaration(
                        "b",
                        null,
                        CallExpression(
                            GenericExpression(NameExpression("identity"), NameType("string")),
                            StringExpression("foo")))),
                    DeclarationStatement(VariableDeclaration(
                        "c",
                        null,
                        CallExpression(
                            GenericExpression(NameExpression("identity"), NameType("int32")),
                            StringExpression("foo"))))))));

        var identitySyntax = tree.FindInChildren<FunctionDeclarationSyntax>(0);
        var firstCallSyntax = tree.FindInChildren<CallExpressionSyntax>(0);

        var aSyntax = tree.FindInChildren<VariableDeclarationSyntax>(0);
        var bSyntax = tree.FindInChildren<VariableDeclarationSyntax>(1);
        var cSyntax = tree.FindInChildren<VariableDeclarationSyntax>(2);

        // Act
        var compilation = CreateCompilation(tree);
        var semanticModel = compilation.GetSemanticModel(tree);

        var identitySym = GetInternalSymbol<FunctionSymbol>(semanticModel.GetDeclaredSymbol(identitySyntax));
        var firstCalledSym = GetInternalSymbol<FunctionSymbol>(semanticModel.GetReferencedSymbol(firstCallSyntax.Function));

        var aSym = GetInternalSymbol<LocalSymbol>(semanticModel.GetDeclaredSymbol(aSyntax));
        var bSym = GetInternalSymbol<LocalSymbol>(semanticModel.GetDeclaredSymbol(bSyntax));
        var cSym = GetInternalSymbol<LocalSymbol>(semanticModel.GetDeclaredSymbol(cSyntax));

        var diags = semanticModel.Diagnostics;

        // Assert
        Assert.Single(diags);
        // NOTE: This might not be the best error...
        AssertDiagnostic(diags, TypeCheckingErrors.NoMatchingOverload);

        Assert.True(identitySym.IsGenericDefinition);
        Assert.True(firstCalledSym.IsGenericInstance);
        Assert.False(firstCalledSym.IsGenericDefinition);
        Assert.Same(identitySym, firstCalledSym.GenericDefinition);
        Assert.Single(firstCalledSym.GenericArguments);
        Assert.Same(compilation.IntrinsicSymbols.Int32, firstCalledSym.GenericArguments[0]);

        Assert.Same(compilation.IntrinsicSymbols.Int32, aSym.Type);
        Assert.Same(compilation.IntrinsicSymbols.String, bSym.Type);
        Assert.True(cSym.Type.IsError);
    }

    [Fact]
    public void ExplicitGenericFunctionWithWrongNumberOfArgs()
    {
        // func identity<T>(x: T): T = x;
        //
        // func main() {
        //     var a = identity<int32, int32>(1);
        // }

        // Arrange
        var tree = SyntaxTree.Create(CompilationUnit(
            FunctionDeclaration(
                "identity",
                GenericParameterList(GenericParameter("T")),
                ParameterList(Parameter("x", NameType("T"))),
                NameType("T"),
                InlineFunctionBody(NameExpression("x"))),
            FunctionDeclaration(
                "main",
                ParameterList(),
                null,
                BlockFunctionBody(
                    DeclarationStatement(VariableDeclaration(
                        "a",
                        null,
                        CallExpression(
                            GenericExpression(NameExpression("identity"), NameType("int32"), NameType("int32")),
                            LiteralExpression(0))))))));

        // Act
        var compilation = CreateCompilation(tree);
        var semanticModel = compilation.GetSemanticModel(tree);

        var diags = semanticModel.Diagnostics;

        // Assert
        Assert.Single(diags);
        AssertDiagnostic(diags, TypeCheckingErrors.NoGenericFunctionWithParamCount);
    }

    [Fact]
    public void InstantiateIllegalConstruct()
    {
        // func main() {
        //     var a = 0;
        //     a<int32>()
        // }

        // Arrange
        var tree = SyntaxTree.Create(CompilationUnit(
            FunctionDeclaration(
                "main",
                ParameterList(),
                null,
                BlockFunctionBody(
                    DeclarationStatement(VariableDeclaration("a", null, LiteralExpression(0))),
                    ExpressionStatement(CallExpression(GenericExpression(NameExpression("a"), NameType("int32"))))))));

        // Act
        var compilation = CreateCompilation(tree);
        var semanticModel = compilation.GetSemanticModel(tree);

        var diags = semanticModel.Diagnostics;

        // Assert
        Assert.Single(diags);
        AssertDiagnostic(diags, TypeCheckingErrors.NotGenericConstruct);
    }

    [Fact]
    public void ExplicitGenericTypeWithWrongNumberOfArgs()
    {
        // import System.Collections.Generic;
        // var l: List<int32, int32>;

        // Arrange
        var tree = SyntaxTree.Create(CompilationUnit(
            ImportDeclaration("System", "Collections", "Generic"),
            VariableDeclaration(
                "l",
                GenericType(NameType("List"), NameType("int32"), NameType("int32")))));

        // Act
        var compilation = CreateCompilation(tree);
        var semanticModel = compilation.GetSemanticModel(tree);

        var diags = semanticModel.Diagnostics;

        // Assert
        Assert.Single(diags);
        AssertDiagnostic(diags, TypeCheckingErrors.GenericTypeParamCountMismatch);
    }

    [Fact]
    public void InferGenericFunctionParameterTypeFromUse()
    {
        // func identity<T>(x: T): T = x;
        //
        // func main() {
        //     var x = identity(0);
        // }

        // Arrange
        var tree = SyntaxTree.Create(CompilationUnit(
            FunctionDeclaration(
                "identity",
                GenericParameterList(GenericParameter("T")),
                ParameterList(Parameter("x", NameType("T"))),
                NameType("T"),
                InlineFunctionBody(NameExpression("x"))),
            FunctionDeclaration(
                "main",
                ParameterList(),
                null,
                BlockFunctionBody(
                    DeclarationStatement(VariableDeclaration(
                        "x",
                        null,
                        CallExpression(NameExpression("identity"), LiteralExpression(0))))))));

        var callSyntax = tree.FindInChildren<CallExpressionSyntax>();
        var varSyntax = tree.FindInChildren<VariableDeclarationSyntax>();

        // Act
        var compilation = CreateCompilation(tree);
        var semanticModel = compilation.GetSemanticModel(tree);

        var calledSym = GetInternalSymbol<FunctionSymbol>(semanticModel.GetReferencedSymbol(callSyntax.Function));
        var varSym = GetInternalSymbol<LocalSymbol>(semanticModel.GetDeclaredSymbol(varSyntax));

        var diags = semanticModel.Diagnostics;

        // Assert
        Assert.Empty(diags);
        Assert.True(calledSym.IsGenericInstance);
        Assert.Single(calledSym.GenericArguments);
        Assert.Equal(compilation.IntrinsicSymbols.Int32, calledSym.GenericArguments[0], SymbolEqualityComparer.Default);
        Assert.Equal(compilation.IntrinsicSymbols.Int32, varSym.Type, SymbolEqualityComparer.Default);
    }

    [Fact]
    public void InferGenericCollectionTypeFromUse()
    {
        // import System.Collections.Generic;
        //
        // func main() {
        //     var s = Stack();
        //     s.Push(0);
        // }

        // Arrange
        var tree = SyntaxTree.Create(CompilationUnit(
            ImportDeclaration("System", "Collections", "Generic"),
            FunctionDeclaration(
                "main",
                ParameterList(),
                null,
                BlockFunctionBody(
                    DeclarationStatement(VariableDeclaration("s", null, CallExpression(NameExpression("Stack")))),
                    ExpressionStatement(CallExpression(
                        MemberExpression(NameExpression("s"), "Push"),
                        LiteralExpression(0)))))));

        var callSyntax = tree.FindInChildren<CallExpressionSyntax>();
        var varSyntax = tree.FindInChildren<VariableDeclarationSyntax>();

        // Act
        var compilation = CreateCompilation(tree);
        var semanticModel = compilation.GetSemanticModel(tree);

        var calledSym = GetInternalSymbol<FunctionSymbol>(semanticModel.GetReferencedSymbol(callSyntax.Function));
        var stackSym = calledSym.ReturnType;
        var varSym = GetInternalSymbol<LocalSymbol>(semanticModel.GetDeclaredSymbol(varSyntax));

        var diags = semanticModel.Diagnostics;

        // Assert
        Assert.Empty(diags);
        Assert.True(calledSym.IsGenericInstance);
        Assert.True(stackSym.IsGenericInstance);
        Assert.Equal(compilation.IntrinsicSymbols.Int32, calledSym.GenericArguments[0], SymbolEqualityComparer.Default);
        Assert.Equal(compilation.IntrinsicSymbols.Int32, stackSym.GenericArguments[0], SymbolEqualityComparer.Default);
    }

    [Fact]
    public void CanNotInferGenericCollectionTypeFromUse()
    {
        // import System.Collections.Generic;
        //
        // func main() {
        //     var s = Stack();
        // }

        // Arrange
        var tree = SyntaxTree.Create(CompilationUnit(
            ImportDeclaration("System", "Collections", "Generic"),
            FunctionDeclaration(
                "main",
                ParameterList(),
                null,
                BlockFunctionBody(
                    DeclarationStatement(VariableDeclaration("s", null, CallExpression(NameExpression("Stack"))))))));

        var callSyntax = tree.FindInChildren<CallExpressionSyntax>();
        var varSyntax = tree.FindInChildren<VariableDeclarationSyntax>();

        // Act
        var compilation = CreateCompilation(tree);
        var semanticModel = compilation.GetSemanticModel(tree);

        var diags = semanticModel.Diagnostics;

        // Assert
        Assert.Single(diags);
        AssertDiagnostic(diags, TypeCheckingErrors.InferenceIncomplete);
    }

    [Fact]
    public void ExactMatchOverloadPriorityOverGeneric()
    {
        // func identity<T>(x: T): T = x;
        // func identity(x: int32): int32 = x;
        //
        // func main() {
        //     identity(0);
        //     identity<int32>(0);
        //     identity(true);
        // }

        // Arrange
        var tree = SyntaxTree.Create(CompilationUnit(
            FunctionDeclaration(
                "identity",
                GenericParameterList(GenericParameter("T")),
                ParameterList(Parameter("x", NameType("T"))),
                NameType("T"),
                InlineFunctionBody(NameExpression("x"))),
            FunctionDeclaration(
                "identity",
                ParameterList(Parameter("x", NameType("int32"))),
                NameType("int32"),
                InlineFunctionBody(NameExpression("x"))),
            FunctionDeclaration(
                "main",
                ParameterList(),
                null,
                BlockFunctionBody(
                    ExpressionStatement(CallExpression(NameExpression("identity"), LiteralExpression(0))),
                    ExpressionStatement(CallExpression(
                        GenericExpression(NameExpression("identity"), NameType("int32")),
                        LiteralExpression(0))),
                    ExpressionStatement(CallExpression(NameExpression("identity"), LiteralExpression(true)))))));

        var genericIdentitySyntax = tree.FindInChildren<FunctionDeclarationSyntax>(0);
        var int32IdentitySyntax = tree.FindInChildren<FunctionDeclarationSyntax>(1);
        var call1Syntax = tree.FindInChildren<CallExpressionSyntax>(0);
        var call2Syntax = tree.FindInChildren<CallExpressionSyntax>(1);
        var call3Syntax = tree.FindInChildren<CallExpressionSyntax>(2);

        // Act
        var compilation = CreateCompilation(tree);
        var semanticModel = compilation.GetSemanticModel(tree);

        var genericIdentitySym = GetInternalSymbol<FunctionSymbol>(semanticModel.GetDeclaredSymbol(genericIdentitySyntax));
        var int32IdentitySym = GetInternalSymbol<FunctionSymbol>(semanticModel.GetDeclaredSymbol(int32IdentitySyntax));
        var call1Sym = GetInternalSymbol<FunctionSymbol>(semanticModel.GetReferencedSymbol(call1Syntax.Function));
        var call2Sym = GetInternalSymbol<FunctionSymbol>(semanticModel.GetReferencedSymbol(call2Syntax.Function));
        var call3Sym = GetInternalSymbol<FunctionSymbol>(semanticModel.GetReferencedSymbol(call3Syntax.Function));

        var diags = semanticModel.Diagnostics;

        // Assert
        Assert.Empty(diags);
        Assert.Equal(int32IdentitySym, call1Sym);
        Assert.True(call2Sym.IsGenericInstance);
        Assert.True(call3Sym.IsGenericInstance);
        Assert.Equal(genericIdentitySym, call2Sym.GenericDefinition);
        Assert.Equal(genericIdentitySym, call3Sym.GenericDefinition);
    }

    [Fact]
    public void AmbiguousOverload()
    {
        // func foo<T>(x: T, y: int32) {}
        // func foo<T>(x: int32, y: T) {}
        //
        // func main() {
        //     foo(0, 0);
        // }

        // Arrange
        var tree = SyntaxTree.Create(CompilationUnit(
            FunctionDeclaration(
                "foo",
                GenericParameterList(GenericParameter("T")),
                ParameterList(Parameter("x", NameType("T")), Parameter("y", NameType("int32"))),
                null,
                BlockFunctionBody()),
            FunctionDeclaration(
                "foo",
                GenericParameterList(GenericParameter("T")),
                ParameterList(Parameter("x", NameType("int32")), Parameter("y", NameType("T"))),
                null,
                BlockFunctionBody()),
            FunctionDeclaration(
                "main",
                ParameterList(),
                null,
                BlockFunctionBody(
                    ExpressionStatement(CallExpression(NameExpression("foo"), LiteralExpression(0), LiteralExpression(0)))))));

        // Act
        var compilation = CreateCompilation(tree);
        var semanticModel = compilation.GetSemanticModel(tree);

        var diags = semanticModel.Diagnostics;

        // Assert
        Assert.Single(diags);
        AssertDiagnostic(diags, TypeCheckingErrors.AmbiguousOverloadedCall);
    }

    [Fact]
    public void VariadicOverloadPriority()
    {
        // func bar(s: string, x: int32): int32 = 0;
        // func bar(s: string, ...x: Array<int32>): int32 = 0;
        //
        // func main() {
        //     bar("Hi", 5);
        //     bar("Hi", 5, 9);
        //     bar("Hi");
        // }

        // Arrange
        var tree = SyntaxTree.Create(CompilationUnit(
            FunctionDeclaration(
                "bar",
                ParameterList(
                    Parameter("s", NameType("string")),
                    Parameter("x", NameType("int32"))),
                NameType("int32"),
                InlineFunctionBody(LiteralExpression(0))),
            FunctionDeclaration(
                "bar",
                ParameterList(
                    Parameter("s", NameType("string")),
                    VariadicParameter("x", GenericType(NameType("Array"), NameType("int32")))),
                NameType("int32"),
                InlineFunctionBody(LiteralExpression(0))),
            FunctionDeclaration(
                "main",
                ParameterList(),
                null,
                BlockFunctionBody(
                    ExpressionStatement(CallExpression(
                        NameExpression("bar"),
                        StringExpression("Hi"),
                        LiteralExpression(5))),
                    ExpressionStatement(CallExpression(
                        NameExpression("bar"),
                        StringExpression("Hi"),
                        LiteralExpression(5),
                        LiteralExpression(9))),
                    ExpressionStatement(CallExpression(
                        NameExpression("bar"),
                        StringExpression("Hi")))))));

        var nonVariadicFuncSyntax = tree.FindInChildren<FunctionDeclarationSyntax>(0);
        var variadicFuncSyntax = tree.FindInChildren<FunctionDeclarationSyntax>(1);
        var call1Syntax = tree.FindInChildren<CallExpressionSyntax>(0);
        var call2Syntax = tree.FindInChildren<CallExpressionSyntax>(1);
        var call3Syntax = tree.FindInChildren<CallExpressionSyntax>(2);

        // Act
        var compilation = CreateCompilation(tree);
        var semanticModel = compilation.GetSemanticModel(tree);

        var nonVariadicFuncSym = GetInternalSymbol<FunctionSymbol>(semanticModel.GetDeclaredSymbol(nonVariadicFuncSyntax));
        var variadicFuncSym = GetInternalSymbol<FunctionSymbol>(semanticModel.GetDeclaredSymbol(variadicFuncSyntax));
        var call1Sym = GetInternalSymbol<FunctionSymbol>(semanticModel.GetReferencedSymbol(call1Syntax.Function));
        var call2Sym = GetInternalSymbol<FunctionSymbol>(semanticModel.GetReferencedSymbol(call2Syntax.Function));
        var call3Sym = GetInternalSymbol<FunctionSymbol>(semanticModel.GetReferencedSymbol(call3Syntax.Function));

        var diags = semanticModel.Diagnostics;

        // Assert
        Assert.Empty(diags);
        Assert.Equal(nonVariadicFuncSym, call1Sym);
        Assert.Equal(variadicFuncSym, call2Sym);
        Assert.Equal(variadicFuncSym, call3Sym);
    }

    [Fact]
    public void GenericVariadicOverloadPriority()
    {
        // func bar<T>(s: string, x: T): int32 = 0;
        // func bar<T>(s: string, ...x: Array<T>): int32 = 0;
        //
        // func main() {
        //     bar("Hi", true);
        //     bar("Hi", 5, 9);
        // }

        // Arrange
        var tree = SyntaxTree.Create(CompilationUnit(
            FunctionDeclaration(
                "bar",
                GenericParameterList(GenericParameter("T")),
                ParameterList(
                    Parameter("s", NameType("string")),
                    Parameter("x", NameType("T"))),
                NameType("int32"),
                InlineFunctionBody(LiteralExpression(0))),
            FunctionDeclaration(
                "bar",
                GenericParameterList(GenericParameter("T")),
                ParameterList(
                    Parameter("s", NameType("string")),
                    VariadicParameter("x", GenericType(NameType("Array"), NameType("T")))),
                NameType("int32"),
                InlineFunctionBody(LiteralExpression(0))),
            FunctionDeclaration(
                "main",
                ParameterList(),
                null,
                BlockFunctionBody(
                    ExpressionStatement(CallExpression(
                        NameExpression("bar"),
                        StringExpression("Hi"),
                        LiteralExpression(true))),
                    ExpressionStatement(CallExpression(
                        NameExpression("bar"),
                        StringExpression("Hi"),
                        LiteralExpression(5),
                        LiteralExpression(9)))))));

        var nonVariadicFuncSyntax = tree.FindInChildren<FunctionDeclarationSyntax>(0);
        var variadicFuncSyntax = tree.FindInChildren<FunctionDeclarationSyntax>(1);
        var call1Syntax = tree.FindInChildren<CallExpressionSyntax>(0);
        var call2Syntax = tree.FindInChildren<CallExpressionSyntax>(1);

        // Act
        var compilation = CreateCompilation(tree);
        var semanticModel = compilation.GetSemanticModel(tree);

        var nonVariadicFuncSym = GetInternalSymbol<FunctionSymbol>(semanticModel.GetDeclaredSymbol(nonVariadicFuncSyntax));
        var variadicFuncSym = GetInternalSymbol<FunctionSymbol>(semanticModel.GetDeclaredSymbol(variadicFuncSyntax));
        var call1Sym = GetInternalSymbol<FunctionSymbol>(semanticModel.GetReferencedSymbol(call1Syntax.Function));
        var call2Sym = GetInternalSymbol<FunctionSymbol>(semanticModel.GetReferencedSymbol(call2Syntax.Function));

        var diags = semanticModel.Diagnostics;

        // Assert
        Assert.Empty(diags);
        Assert.True(call1Sym.IsGenericInstance);
        Assert.True(call2Sym.IsGenericInstance);
        Assert.Equal(nonVariadicFuncSym, call1Sym.GenericDefinition);
        Assert.Equal(variadicFuncSym, call2Sym.GenericDefinition);
    }

    [Fact]
    public void InferredGenericsMismatch()
    {
        // func foo<T>(x: T, y: T) {}
        //
        // func main() {
        //     foo(1, true);
        // }

        // Arrange
        var tree = SyntaxTree.Create(CompilationUnit(
            FunctionDeclaration(
                "foo",
                GenericParameterList(GenericParameter("T")),
                ParameterList(
                    Parameter("x", NameType("T")),
                    Parameter("y", NameType("T"))),
                null,
                BlockFunctionBody()),
            FunctionDeclaration(
                "main",
                ParameterList(),
                null,
                BlockFunctionBody(
                    ExpressionStatement(CallExpression(
                        NameExpression("foo"),
                        LiteralExpression(1),
                        LiteralExpression(true)))))));


        // Act
        var compilation = CreateCompilation(tree);
        var semanticModel = compilation.GetSemanticModel(tree);

        var diags = semanticModel.Diagnostics;

        // Assert
        Assert.Single(diags);
        AssertDiagnostic(diags, TypeCheckingErrors.NoCommonType);
    }

    [Fact]
    public void InferredVariadicGenericsMismatch()
    {
        // func foo<T>(...xs: Array<T>) {}
        //
        // func main() {
        //     foo(1, true);
        // }

        // Arrange
        var tree = SyntaxTree.Create(CompilationUnit(
            FunctionDeclaration(
                "foo",
                GenericParameterList(GenericParameter("T")),
                ParameterList(
                    VariadicParameter("xs", GenericType(NameType("Array"), NameType("T")))),
                null,
                BlockFunctionBody()),
            FunctionDeclaration(
                "main",
                ParameterList(),
                null,
                BlockFunctionBody(
                    ExpressionStatement(CallExpression(
                        NameExpression("foo"),
                        LiteralExpression(1),
                        LiteralExpression(true)))))));


        // Act
        var compilation = CreateCompilation(tree);
        var semanticModel = compilation.GetSemanticModel(tree);

        var diags = semanticModel.Diagnostics;

        // Assert
        Assert.Single(diags);
        AssertDiagnostic(diags, TypeCheckingErrors.NoCommonType);
    }

    [Fact]
    public void AssignDerivedTypeToBaseType()
    {
        // import System;
        // func foo()
        // {
        //   var x: Object = Random();
        // }

        var main = SyntaxTree.Create(CompilationUnit(
            ImportDeclaration("System"),
            FunctionDeclaration(
                "foo",
                ParameterList(),
                null,
                BlockFunctionBody(
                    DeclarationStatement(VariableDeclaration("x", NameType("Object"), CallExpression(NameExpression("Random"))))))));

        var xDecl = main.FindInChildren<VariableDeclarationSyntax>(0);

        // Act
        var compilation = CreateCompilation(main);

        var semanticModel = compilation.GetSemanticModel(main);

        var diags = semanticModel.Diagnostics;
        var xSym = GetInternalSymbol<LocalSymbol>(semanticModel.GetReferencedSymbol(xDecl));

        // Assert
        Assert.Empty(diags);
        Assert.Equal(compilation.WellKnownTypes.SystemObject, xSym.Type);
    }

    [Fact]
    public void AssignBaseTypeToDerivedType()
    {
        // import System;
        // func foo()
        // {
        //   var x: String = Object();
        // }

        var main = SyntaxTree.Create(CompilationUnit(
            ImportDeclaration("System"),
            FunctionDeclaration(
                "foo",
                ParameterList(),
                null,
                BlockFunctionBody(
                    DeclarationStatement(VariableDeclaration("x", NameType("String"), CallExpression(NameExpression("Object"))))))));

        var xDecl = main.FindInChildren<VariableDeclarationSyntax>(0);

        // Act
        var compilation = CreateCompilation(main);

        var semanticModel = compilation.GetSemanticModel(main);

        var diags = semanticModel.Diagnostics;
        var xSym = GetInternalSymbol<LocalSymbol>(semanticModel.GetReferencedSymbol(xDecl));

        // Assert
        Assert.Single(diags);
        AssertDiagnostic(diags, TypeCheckingErrors.TypeMismatch);
        Assert.Equal(compilation.WellKnownTypes.SystemString, xSym.Type);
    }

    [Fact]
    public void PassDerivedTypeToBaseTypeParameter()
    {
        // import System;
        // func foo()
        // {
        //   bar(Random());
        // }
        //
        // func bar(x: Object) { }

        var main = SyntaxTree.Create(CompilationUnit(
            ImportDeclaration("System"),
            FunctionDeclaration(
                "foo",
                ParameterList(),
                null,
                BlockFunctionBody(
                    ExpressionStatement(CallExpression(NameExpression("bar"), CallExpression(NameExpression("Random")))))),
            FunctionDeclaration(
                "bar",
                ParameterList(Parameter("x", NameType("Object"))),
                null,
                BlockFunctionBody())));

        // Act
        var compilation = CreateCompilation(main);

        var semanticModel = compilation.GetSemanticModel(main);

        var diags = semanticModel.Diagnostics;

        // Assert
        Assert.Empty(diags);
    }

    [Fact]
    public void PassBaseTypeToDerivedTypeParameter()
    {
        // import System;
        // func foo()
        // {
        //   bar(Object());
        // }
        //
        // func bar(x: String) { }

        var main = SyntaxTree.Create(CompilationUnit(
            ImportDeclaration("System"),
            FunctionDeclaration(
                "foo",
                ParameterList(),
                null,
                BlockFunctionBody(
                    ExpressionStatement(CallExpression(NameExpression("bar"), CallExpression(NameExpression("Object")))))),
            FunctionDeclaration(
                "bar",
                ParameterList(Parameter("x", NameType("String"))),
                null,
                BlockFunctionBody())));

        // Act
        var compilation = CreateCompilation(main);

        var semanticModel = compilation.GetSemanticModel(main);

        var diags = semanticModel.Diagnostics;

        // Assert
        Assert.Single(diags);
        AssertDiagnostic(diags, TypeCheckingErrors.TypeMismatch);
    }

    [Fact]
    public void BaseTypeArgumentOverloading()
    {
        // import System;
        // func foo() {
        //     bar(Random());
        //     bar(Object());
        // }
        //
        // func bar(x: Object) {}
        // func bar(x: Random) {}

        var main = SyntaxTree.Create(CompilationUnit(
            ImportDeclaration("System"),
            FunctionDeclaration(
                "foo",
                ParameterList(),
                null,
                BlockFunctionBody(
                    ExpressionStatement(CallExpression(NameExpression("bar"), CallExpression(NameExpression("Random")))),
                    ExpressionStatement(CallExpression(NameExpression("bar"), CallExpression(NameExpression("Object")))))),
            FunctionDeclaration(
                "bar",
                ParameterList(Parameter("x", NameType("Object"))),
                null,
                BlockFunctionBody()),
            FunctionDeclaration(
                "bar",
                ParameterList(Parameter("x", NameType("Random"))),
                null,
                BlockFunctionBody())));

        var randomCallSyntax = main.FindInChildren<CallExpressionSyntax>(0);
        var objectCallSyntax = main.FindInChildren<CallExpressionSyntax>(2);
        var randomDeclSyntax = main.FindInChildren<FunctionDeclarationSyntax>(2);
        var objectDeclSyntax = main.FindInChildren<FunctionDeclarationSyntax>(1);

        // Act
        var compilation = CreateCompilation(main);

        var semanticModel = compilation.GetSemanticModel(main);

        var diags = semanticModel.Diagnostics;
        var randomCallRefSym = GetInternalSymbol<FunctionSymbol>(semanticModel.GetReferencedSymbol(randomCallSyntax));
        var objectCallRefSym = GetInternalSymbol<FunctionSymbol>(semanticModel.GetReferencedSymbol(objectCallSyntax));
        var objectDeclSym = GetInternalSymbol<FunctionSymbol>(semanticModel.GetDeclaredSymbol(objectDeclSyntax));
        var randomDeclSym = GetInternalSymbol<FunctionSymbol>(semanticModel.GetDeclaredSymbol(randomDeclSyntax));

        // Assert
        Assert.Empty(diags);
        Assert.False(SymbolEqualityComparer.Default.Equals(randomDeclSym, objectDeclSym));
        Assert.True(SymbolEqualityComparer.Default.Equals(randomDeclSym, randomCallRefSym));
        Assert.True(SymbolEqualityComparer.Default.Equals(objectDeclSym, objectCallRefSym));
    }

    [Fact]
    public void BaseTypeGenericsCall()
    {
        // import System;
        // func foo() {
        //     bar(Random(), Object(), Random());
        // }
        //
        // func bar<T>(x: T, y: T, z: T) { }

        var main = SyntaxTree.Create(CompilationUnit(
            ImportDeclaration("System"),
            FunctionDeclaration(
                "foo",
                ParameterList(),
                null,
                BlockFunctionBody(
                    ExpressionStatement(CallExpression(
                        NameExpression("bar"),
                        CallExpression(NameExpression("Random")),
                        CallExpression(NameExpression("Object")),
                        CallExpression(NameExpression("Random")))))),
            FunctionDeclaration(
                "bar",
                GenericParameterList(GenericParameter("T")),
                ParameterList(
                    Parameter("x", NameType("T")),
                    Parameter("y", NameType("T")),
                    Parameter("z", NameType("T"))),
                null,
                BlockFunctionBody())));

        var barCallSyntax = main.FindInChildren<CallExpressionSyntax>(0);

        // Act
        var compilation = CreateCompilation(main);

        var semanticModel = compilation.GetSemanticModel(main);

        var calledBarSym = GetInternalSymbol<FunctionSymbol>(semanticModel.GetReferencedSymbol(barCallSyntax));

        var diags = semanticModel.Diagnostics;

        // Assert
        Assert.Empty(diags);
        Assert.True(calledBarSym.IsGenericInstance);
        Assert.Single(calledBarSym.GenericArguments);
        Assert.True(SymbolEqualityComparer.Default.Equals(
            compilation.WellKnownTypes.SystemObject,
            calledBarSym.GenericArguments[0]));
    }

    [Fact]
    public void IfStatementCommonTypeResult()
    {
        // import System;
        // func foo() {
        //     var x = if (true) Random() else Object();
        // }

        var main = SyntaxTree.Create(CompilationUnit(
            ImportDeclaration("System"),
            FunctionDeclaration(
                "foo",
                ParameterList(),
                null,
                BlockFunctionBody(
                    DeclarationStatement(VariableDeclaration(
                        "x",
                        null,
                        IfExpression(
                            LiteralExpression(true),
                            CallExpression(NameExpression("Random")),
                            CallExpression(NameExpression("Object")))))))));

        var xDecl = main.FindInChildren<VariableDeclarationSyntax>(0);

        // Act
        var compilation = CreateCompilation(main);

        var semanticModel = compilation.GetSemanticModel(main);

        var diags = semanticModel.Diagnostics;
        var xSym = GetInternalSymbol<LocalSymbol>(semanticModel.GetReferencedSymbol(xDecl));

        // Assert
        Assert.Empty(diags);
        Assert.Equal(compilation.WellKnownTypes.SystemObject, xSym.Type);
    }

    [Fact]
    public void InferSwappedArrayElement()
    {
        // public func foo() {
        //     var a = Array(5);
        //     var b = Array(5);
        //     a[0] = 1;
        //     val tmp = a;
        //     a = b;
        //     b = tmp;
        // }

        var main = SyntaxTree.Create(CompilationUnit(FunctionDeclaration(
            "foo",
            ParameterList(),
            null,
            BlockFunctionBody(
                DeclarationStatement(VariableDeclaration(
                    "a",
                    null,
                    CallExpression(NameExpression("Array"), LiteralExpression(5)))),
                DeclarationStatement(VariableDeclaration(
                    "b",
                    null,
                    CallExpression(NameExpression("Array"), LiteralExpression(5)))),
                ExpressionStatement(BinaryExpression(
                    IndexExpression(NameExpression("a"), LiteralExpression(0)),
                    Assign,
                    LiteralExpression(1))),
                DeclarationStatement(ImmutableVariableDeclaration("tmp", null, NameExpression("a"))),
                ExpressionStatement(BinaryExpression(NameExpression("a"), Assign, NameExpression("b"))),
                ExpressionStatement(BinaryExpression(NameExpression("b"), Assign, NameExpression("tmp")))))));

        var aDeclSyntax = main.FindInChildren<VariableDeclarationSyntax>(0);
        var bDeclSyntax = main.FindInChildren<VariableDeclarationSyntax>(1);
        var tmpDeclSyntax = main.FindInChildren<VariableDeclarationSyntax>(2);

        // Act
        var compilation = CreateCompilation(main);

        var semanticModel = compilation.GetSemanticModel(main);

        var diags = semanticModel.Diagnostics;
        var aSym = GetInternalSymbol<LocalSymbol>(semanticModel.GetReferencedSymbol(aDeclSyntax));
        var bSym = GetInternalSymbol<LocalSymbol>(semanticModel.GetReferencedSymbol(bDeclSyntax));
        var tmpSym = GetInternalSymbol<LocalSymbol>(semanticModel.GetReferencedSymbol(tmpDeclSyntax));

        var intArrayType = compilation.IntrinsicSymbols.InstantiateArray(compilation.IntrinsicSymbols.Int32);

        // Assert
        Assert.Empty(diags);
        Assert.True(SymbolEqualityComparer.Default.Equals(intArrayType, aSym.Type));
        Assert.True(SymbolEqualityComparer.Default.Equals(intArrayType, bSym.Type));
        Assert.True(SymbolEqualityComparer.Default.Equals(intArrayType, tmpSym.Type));
    }

    [Fact]
<<<<<<< HEAD
    public void GettingTypeFromReference()
    {
        // func main(){
        //   var x = FooModule.foo;
        // }

        var main = SyntaxTree.Create(CompilationUnit(
            FunctionDeclaration(
                "main",
                ParameterList(),
                null,
                BlockFunctionBody(
                    DeclarationStatement(VariableDeclaration("x", null, MemberExpression(NameExpression("FooModule"), "foo")))))));

        var fooRef = CompileCSharpToMetadataRef("""
            using System;
            public static class FooModule{
                public static Random foo;
            }
            """);

        var xDecl = main.FindInChildren<VariableDeclarationSyntax>(0);

        // Act
        var compilation = Compilation.Create(
            syntaxTrees: ImmutableArray.Create(main),
            metadataReferences: Basic.Reference.Assemblies.Net70.ReferenceInfos.All
                .Select(r => MetadataReference.FromPeStream(new MemoryStream(r.ImageBytes)))
                .Append(fooRef)
                .ToImmutableArray());
=======
    public void IndexerWitingOverloadedCall()
    {
        // import System;
        // func read_coords(): int32 {
        //     val line = Console.ReadLine();
        //     return int32.Parse(line[0]);
        // }

        var main = SyntaxTree.Create(CompilationUnit(
            ImportDeclaration("System"),
            FunctionDeclaration(
                "read_coords",
                ParameterList(),
                NameType("int32"),
                BlockFunctionBody(
                    DeclarationStatement(ImmutableVariableDeclaration(
                        "line",
                        null,
                        CallExpression(MemberExpression(NameExpression("Console"), "ReadLine")))),
                    ExpressionStatement(ReturnExpression(
                        CallExpression(
                            MemberExpression(NameExpression("int32"), "Parse"),
                            IndexExpression(NameExpression("line"), LiteralExpression(0)))))))));

        // Act
        var compilation = CreateCompilation(main);
>>>>>>> 4c787375

        var semanticModel = compilation.GetSemanticModel(main);

        var diags = semanticModel.Diagnostics;
<<<<<<< HEAD
        var xSym = GetInternalSymbol<LocalSymbol>(semanticModel.GetDeclaredSymbol(xDecl));

        // Assert
        Assert.Empty(diags);
        Assert.Equal("System.Random", xSym.Type.FullName);
=======

        // Assert
        Assert.Single(diags);
        AssertDiagnostic(diags, TypeCheckingErrors.TypeMismatch);
>>>>>>> 4c787375
    }
}<|MERGE_RESOLUTION|>--- conflicted
+++ resolved
@@ -2144,38 +2144,6 @@
     }
 
     [Fact]
-<<<<<<< HEAD
-    public void GettingTypeFromReference()
-    {
-        // func main(){
-        //   var x = FooModule.foo;
-        // }
-
-        var main = SyntaxTree.Create(CompilationUnit(
-            FunctionDeclaration(
-                "main",
-                ParameterList(),
-                null,
-                BlockFunctionBody(
-                    DeclarationStatement(VariableDeclaration("x", null, MemberExpression(NameExpression("FooModule"), "foo")))))));
-
-        var fooRef = CompileCSharpToMetadataRef("""
-            using System;
-            public static class FooModule{
-                public static Random foo;
-            }
-            """);
-
-        var xDecl = main.FindInChildren<VariableDeclarationSyntax>(0);
-
-        // Act
-        var compilation = Compilation.Create(
-            syntaxTrees: ImmutableArray.Create(main),
-            metadataReferences: Basic.Reference.Assemblies.Net70.ReferenceInfos.All
-                .Select(r => MetadataReference.FromPeStream(new MemoryStream(r.ImageBytes)))
-                .Append(fooRef)
-                .ToImmutableArray());
-=======
     public void IndexerWitingOverloadedCall()
     {
         // import System;
@@ -2202,22 +2170,55 @@
 
         // Act
         var compilation = CreateCompilation(main);
->>>>>>> 4c787375
 
         var semanticModel = compilation.GetSemanticModel(main);
 
         var diags = semanticModel.Diagnostics;
-<<<<<<< HEAD
+
+        // Assert
+        Assert.Single(diags);
+        AssertDiagnostic(diags, TypeCheckingErrors.TypeMismatch);
+    }
+
+    [Fact]
+    public void GettingTypeFromReference()
+    {
+        // func main(){
+        //   var x = FooModule.foo;
+        // }
+
+        var main = SyntaxTree.Create(CompilationUnit(
+            FunctionDeclaration(
+                "main",
+                ParameterList(),
+                null,
+                BlockFunctionBody(
+                    DeclarationStatement(VariableDeclaration("x", null, MemberExpression(NameExpression("FooModule"), "foo")))))));
+
+        var fooRef = CompileCSharpToMetadataRef("""
+            using System;
+            public static class FooModule{
+                public static Random foo;
+            }
+            """);
+
+        var xDecl = main.FindInChildren<VariableDeclarationSyntax>(0);
+
+        // Act
+        var compilation = Compilation.Create(
+            syntaxTrees: ImmutableArray.Create(main),
+            metadataReferences: Basic.Reference.Assemblies.Net70.ReferenceInfos.All
+                .Select(r => MetadataReference.FromPeStream(new MemoryStream(r.ImageBytes)))
+                .Append(fooRef)
+                .ToImmutableArray());
+
+        var semanticModel = compilation.GetSemanticModel(main);
+
+        var diags = semanticModel.Diagnostics;
         var xSym = GetInternalSymbol<LocalSymbol>(semanticModel.GetDeclaredSymbol(xDecl));
 
         // Assert
         Assert.Empty(diags);
         Assert.Equal("System.Random", xSym.Type.FullName);
-=======
-
-        // Assert
-        Assert.Single(diags);
-        AssertDiagnostic(diags, TypeCheckingErrors.TypeMismatch);
->>>>>>> 4c787375
     }
 }