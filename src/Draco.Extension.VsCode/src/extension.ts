--- conflicted
+++ resolved
@@ -7,13 +7,8 @@
 
 let languageClient: lsp.LanguageClient | undefined;
 
-<<<<<<< HEAD
-export function activate(context: vscode.ExtensionContext) {
-    // Path for the server
-	let serverPath = context.asAbsolutePath(path.join('out', 'Draco.LanguageServer.exe'));
-	context.subscriptions.push(vscode.commands.registerCommand("draco.run", runDraco));
-=======
 export async function activate(context: vscode.ExtensionContext): Promise<void> {
+    context.subscriptions.push(vscode.commands.registerCommand("draco.run", runDraco));
     // Subscribe to setting changes, and prompt the user if the language server should be restarted
     const listener = workspace.onDidChangeConfiguration(async event => {
         if (event.affectsConfiguration('draco')) {
@@ -53,7 +48,6 @@
     // If there's a client running already, stop it
     await stopLanguageServer();
 
->>>>>>> 81efdf61
     // Server options
 	let serverOptions = await settings.getLanguageServerOptions();
     if (serverOptions === undefined) {
@@ -74,13 +68,7 @@
 	);
 
 	// Start the client, which also starts the server
-<<<<<<< HEAD
-	languageClient.start();
-}
-
-export function deactivate(): Thenable<void> | undefined {
-	if (!languageClient) return undefined;
-	return languageClient.stop();
+	await languageClient.start();
 }
 
 function runDraco(){
@@ -94,7 +82,4 @@
 		project = `--project ${vscode.workspace.workspaceFolders[0].uri.fsPath}`
 	}
 	terminal.sendText(`dotnet run ${project}`, true);
-=======
-	await languageClient.start();
->>>>>>> 81efdf61
 }