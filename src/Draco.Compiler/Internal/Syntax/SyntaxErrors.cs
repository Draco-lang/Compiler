using Draco.Compiler.Api.Diagnostics;

namespace Draco.Compiler.Internal.Syntax;

/// <summary>
/// Holds constants for syntax errors.
/// </summary>
internal static class SyntaxErrors
{
    private static string Code(int index) => DiagnosticTemplate.CreateDiagnosticCode(DiagnosticCategory.Syntax, index);

    /// <summary>
    /// An illegal character appears in a character literal.
    /// </summary>
    public static readonly DiagnosticTemplate IllegalCharacterLiteral = DiagnosticTemplate.Create(
        title: "illegal character literal",
        severity: DiagnosticSeverity.Error,
        format: "illegal character literal (code: {0})",
        code: Code(1));

    /// <summary>
    /// The character literal closing quote was missing.
    /// </summary>
    public static readonly DiagnosticTemplate UnclosedCharacterLiteral = DiagnosticTemplate.Create(
        title: "unclosed character literal",
        severity: DiagnosticSeverity.Error,
        format: "unclosed character literal",
        code: Code(2));

    /// <summary>
    /// A \u{...} construct was left empty.
    /// </summary>
    public static readonly DiagnosticTemplate ZeroLengthUnicodeCodepoint = DiagnosticTemplate.Create(
        title: "zero length unicode codepoint",
        severity: DiagnosticSeverity.Error,
        format: "zero length unicode codepoint",
        code: Code(3));

    /// <summary>
    /// A \u{...} construct was left unclosed.
    /// </summary>
    public static readonly DiagnosticTemplate UnclosedUnicodeCodepoint = DiagnosticTemplate.Create(
        title: "unclosed unicode codepoint escape sequence",
        severity: DiagnosticSeverity.Error,
        format: "unclosed unicode codepoint escape sequence",
        code: Code(4));

    /// <summary>
    /// An illegal escape character after '\'.
    /// </summary>
    public static readonly DiagnosticTemplate IllegalEscapeCharacter = DiagnosticTemplate.Create(
        title: "illegal escape character",
        severity: DiagnosticSeverity.Error,
        format: "illegal escape character '{0}'",
        code: Code(5));

    /// <summary>
    /// A certain kind of token was expected while parsing.
    /// </summary>
    public static readonly DiagnosticTemplate ExpectedToken = DiagnosticTemplate.Create(
        title: "expected token",
        severity: DiagnosticSeverity.Error,
        format: "expected token {0}",
        code: Code(6));

    /// <summary>
    /// Some kind of unexpected input while parsing.
    /// </summary>
    public static readonly DiagnosticTemplate UnexpectedInput = DiagnosticTemplate.Create(
        title: "unexpected input",
        severity: DiagnosticSeverity.Error,
        format: "unexpected input while parsing {0}",
        code: Code(7));

    /// <summary>
    /// Insufficient indentation in a multiline string.
    /// </summary>
    public static readonly DiagnosticTemplate InsufficientIndentationInMultiLinString = DiagnosticTemplate.Create(
        title: "insufficient indentation",
        severity: DiagnosticSeverity.Error,
        format: "insufficient indentation in multiline string",
        code: Code(8));

    /// <summary>
    /// There are extra tokens inline with the opening quotes of a multiline string.
    /// </summary>
    public static readonly DiagnosticTemplate ExtraTokensInlineWithOpenQuotesOfMultiLineString = DiagnosticTemplate.Create(
        title: "illegal tokens",
        severity: DiagnosticSeverity.Error,
        format: "illegal tokens inline with opening quotes of multiline string",
        code: Code(9));

    /// <summary>
    /// The closing quotes of a multiline string are not on a new line.
    /// </summary>
    public static readonly DiagnosticTemplate ClosingQuotesOfMultiLineStringNotOnNewLine = DiagnosticTemplate.Create(
        title: "closing quotes are not on a new line",
        severity: DiagnosticSeverity.Error,
        format: "closing quotes are not on a new line of multiline string",
        code: Code(10));

    /// <summary>
<<<<<<< HEAD
    /// There was end of input after start of escape sequence.
    /// </summary>
    public static readonly DiagnosticTemplate EmptyEscapeSequence = DiagnosticTemplate.Create(
        title: "escape sequence was empty",
        severity: DiagnosticSeverity.Error,
        format: "there was end of input after start of escape sequence",
=======
    /// The literal ended unexpectedly.
    /// </summary>
    public static readonly DiagnosticTemplate UnexpectedFloatingPointLiteralEnd = DiagnosticTemplate.Create(
        title: "unexpected floating-point literal end",
        severity: DiagnosticSeverity.Error,
        format: "unexpected end of scientific notation floating-point literal, expected one or more digits after exponent",
>>>>>>> 0f79ba35
        code: Code(11));
}<|MERGE_RESOLUTION|>--- conflicted
+++ resolved
@@ -100,20 +100,20 @@
         code: Code(10));
 
     /// <summary>
-<<<<<<< HEAD
+    /// The literal ended unexpectedly.
+    /// </summary>
+    public static readonly DiagnosticTemplate UnexpectedFloatingPointLiteralEnd = DiagnosticTemplate.Create(
+        title: "unexpected floating-point literal end",
+        severity: DiagnosticSeverity.Error,
+        format: "unexpected end of scientific notation floating-point literal, expected one or more digits after exponent",
+        code: Code(11));
+
+    /// <summary>
     /// There was end of input after start of escape sequence.
     /// </summary>
     public static readonly DiagnosticTemplate EmptyEscapeSequence = DiagnosticTemplate.Create(
         title: "escape sequence was empty",
         severity: DiagnosticSeverity.Error,
         format: "there was end of input after start of escape sequence",
-=======
-    /// The literal ended unexpectedly.
-    /// </summary>
-    public static readonly DiagnosticTemplate UnexpectedFloatingPointLiteralEnd = DiagnosticTemplate.Create(
-        title: "unexpected floating-point literal end",
-        severity: DiagnosticSeverity.Error,
-        format: "unexpected end of scientific notation floating-point literal, expected one or more digits after exponent",
->>>>>>> 0f79ba35
-        code: Code(11));
+        code: Code(12));
 }