--- conflicted
+++ resolved
@@ -10,73 +10,6 @@
 public static partial class SyntaxFacts
 {
     /// <summary>
-<<<<<<< HEAD
-    /// Attempts to retrieve the textual representation of a <see cref="TokenKind"/>.
-    /// </summary>
-    /// <param name="tokenKind">The <see cref="TokenKind"/> to get the text of.</param>
-    /// <returns>The textual representation of <paramref name="tokenKind"/>, or null, if it doesn't have a
-    /// unique representation.</returns>
-    public static string? GetTokenText(TokenKind tokenKind) => tokenKind switch
-    {
-        TokenKind.EndOfInput => string.Empty,
-        TokenKind.InterpolationEnd => "}",
-        TokenKind.KeywordAnd => "and",
-        TokenKind.KeywordClass => "class",
-        TokenKind.KeywordElse => "else",
-        TokenKind.KeywordFalse => "false",
-        TokenKind.KeywordField => "field",
-        TokenKind.KeywordFor => "for",
-        TokenKind.KeywordFunc => "func",
-        TokenKind.KeywordGoto => "goto",
-        TokenKind.KeywordIf => "if",
-        TokenKind.KeywordImport => "import",
-        TokenKind.KeywordIn => "in",
-        TokenKind.KeywordInternal => "internal",
-        TokenKind.KeywordMod => "mod",
-        TokenKind.KeywordModule => "module",
-        TokenKind.KeywordNot => "not",
-        TokenKind.KeywordOr => "or",
-        TokenKind.KeywordPublic => "public",
-        TokenKind.KeywordStatic => "static",
-        TokenKind.KeywordRem => "rem",
-        TokenKind.KeywordReturn => "return",
-        TokenKind.KeywordTrue => "true",
-        TokenKind.KeywordVal => "val",
-        TokenKind.KeywordValue => "value",
-        TokenKind.KeywordVar => "var",
-        TokenKind.KeywordWhile => "while",
-        TokenKind.ParenOpen => "(",
-        TokenKind.ParenClose => ")",
-        TokenKind.CurlyOpen => "{",
-        TokenKind.CurlyClose => "}",
-        TokenKind.BracketOpen => "[",
-        TokenKind.BracketClose => "]",
-        TokenKind.Dot => ".",
-        TokenKind.Comma => ",",
-        TokenKind.Colon => ":",
-        TokenKind.Semicolon => ";",
-        TokenKind.Plus => "+",
-        TokenKind.Minus => "-",
-        TokenKind.Star => "*",
-        TokenKind.Slash => "/",
-        TokenKind.LessThan => "<",
-        TokenKind.GreaterThan => ">",
-        TokenKind.LessEqual => "<=",
-        TokenKind.GreaterEqual => ">=",
-        TokenKind.Equal => "==",
-        TokenKind.NotEqual => "!=",
-        TokenKind.Assign => "=",
-        TokenKind.PlusAssign => "+=",
-        TokenKind.MinusAssign => "-=",
-        TokenKind.StarAssign => "*=",
-        TokenKind.SlashAssign => "/=",
-        TokenKind.Ellipsis => "...",
-        _ => null,
-    };
-
-    /// <summary>
-=======
->>>>>>> 6cc94b2f
     /// Attempts to retrieve a user-friendly name for a <see cref="TokenKind"/>.
     /// </summary>
     /// <param name="tokenKind">The <see cref="TokenKind"/> to get the user-friendly name for.</param>
