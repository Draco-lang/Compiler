using System;
using System.Collections.Generic;
using System.Linq;
using System.Text;
using System.Threading.Tasks;
using Draco.Compiler.Internal.Utilities;
using Draco.Compiler.Api.Syntax;
using Draco.Compiler.Api.Semantics;
using static Draco.Compiler.Api.Syntax.ParseTree;
using System.IO;

namespace Draco.Compiler.Internal.Codegen;

// NOTE: Currently this is only here to have something hacky but runnable for the compiler
// Eventually we'll translate to typed C# when implemented type inference, and even to IL
/// <summary>
/// Generates low-level C# code from the Draco <see cref="ParseTree"/>.
/// </summary>
internal sealed class CSharpCodegen : ParseTreeVisitorBase<string>
{
    private readonly SemanticModel semanticModel;
    private readonly StreamWriter output;
    private readonly Dictionary<ISymbol, string> symbolNames = new();
    private int registerCount = 0;
    private int labelCount = 0;

    public CSharpCodegen(SemanticModel semanticModel, Stream output)
    {
        this.semanticModel = semanticModel;
        this.output = new(output);
    }

    private string AllocateRegister() => $"reg_{this.registerCount++}";
    private string AllocateLabel() => $"label_{this.labelCount++}";

    private string AllocateNameForSymbol(ISymbol symbol)
    {
        if (!this.symbolNames.TryGetValue(symbol, out var name))
        {
            // For now we reserve their proper names for globals
            // For the rest we allocate an enumerated ID
            var scopeKind = ((Symbol)symbol).InternalSymbol.EnclosingScope?.Kind ?? Semantics.ScopeKind.Global;
            name = scopeKind == Semantics.ScopeKind.Local
                ? $"sym_{this.symbolNames.Count}"
                : symbol.Name;
            this.symbolNames.Add(symbol, name);
        }
        return name;
    }

    private string DefinedSymbol(ParseTree parseTree)
    {
        // NOTE: Yeah this API is not async...
        var symbol = this.semanticModel.GetDefinedSymbolOrNull(parseTree).GetAwaiter().GetResult();
        if (symbol is null) throw new NotImplementedException();
        return this.AllocateNameForSymbol(symbol);
    }

    private string ReferencedSymbol(ParseTree parseTree)
    {
        // NOTE: Yeah this API is not async...
        var symbol = this.semanticModel.GetReferencedSymbol(parseTree).GetAwaiter().GetResult();
        return this.AllocateNameForSymbol(symbol);
    }

    public void Generate()
    {
        this.AppendPrelude();
        this.AppendMainInvocation();
        this.AppendProgramStart();
        this.Visit(this.semanticModel.Root);
        this.AppendProgramEnd();
        this.output.Flush();
    }

    private void AppendPrelude() => this.output.WriteLine("""
        using static Prelude;
        internal static class Prelude
        {
            public readonly record struct Unit;

            public record struct Char32(int Codepoint)
            {
                public override string ToString() =>
                    char.ConvertFromUtf32(this.Codepoint);
            }

            public static Unit print(dynamic value)
            {
                System.Console.Write(value);
                return default;
            }

            public static Unit println(dynamic value)
            {
                System.Console.WriteLine(value);
                return default;
            }

            public static dynamic fmt(dynamic format, params dynamic[] args) =>
                string.Format(format, args);
        }
        """);

    private void AppendMainInvocation() => this.output.WriteLine("""
        public sealed class Program
        {
            public static void Main(string[] args) =>
                DracoProgram.main();
        }
        """);

    private void AppendProgramStart() => this.output.WriteLine("""
        internal sealed class DracoProgram
        {
        """);

    private void AppendProgramEnd() => this.output.WriteLine("}");

    private void Indent1() => this.output.Write("    ");
    private void Indent2() => this.output.Write("        ");

    public override string VisitFuncDecl(Decl.Func node)
    {
        this.Indent1();
        this.output.Write($"internal static dynamic {node.Identifier.Text}");
        this.output.Write('(');
        this.output.Write(string.Join(
            ", ",
            node.Params.Value.Elements
                .Select(punct => punct.Value)
                .Select(param => $"dynamic {this.DefinedSymbol(param)}")));
        this.output.WriteLine(')');

        this.Indent1();
        this.output.WriteLine('{');

        this.VisitFuncBody(node.Body);

        this.Indent2();
        this.output.WriteLine("return default(Unit);");

        this.Indent1();
        this.output.WriteLine('}');

        return this.Default;
    }

    public override string VisitInlineBodyFuncBody(FuncBody.InlineBody node)
    {
        var value = this.VisitExpr(node.Expression);
        this.Indent2();
        this.output.WriteLine($"return {value};");
        return this.Default;
    }

    public override string VisitLabelDecl(Decl.Label node)
    {
        this.Indent1();
        this.output.WriteLine($"{this.DefinedSymbol(node)}:;");
        return this.Default;
    }

    public override string VisitVariableDecl(Decl.Variable decl)
    {
        var varReg = this.DefinedSymbol(decl);
        this.Indent2();
        this.output.WriteLine($"dynamic {varReg} = default(Unit);");
        if (decl.Initializer is not null)
        {
            var value = this.VisitExpr(decl.Initializer.Value);
            this.Indent2();
            this.output.WriteLine($"{varReg} = {value};");
        }
        return this.Default;
    }

    public override string VisitGotoExpr(Expr.Goto node)
    {
        var label = this.ReferencedSymbol(node.Target);
        this.Indent2();
        this.output.WriteLine($"goto {label};");
        return this.Default;
    }

    public override string VisitReturnExpr(Expr.Return node)
    {
        var result = "default(Unit)";
        if (node.Expression is not null) result = this.VisitExpr(node.Expression);
        this.Indent2();
        this.output.WriteLine($"return {result};");
        return this.Default;
    }

    public override string VisitCallExpr(Expr.Call node)
    {
        var func = this.VisitExpr(node.Called);
        var args = node.Args.Value.Elements.Select(a => this.VisitExpr(a.Value)).ToList();
        var resultReg = this.AllocateRegister();
        this.Indent2();
        this.output.WriteLine($"dynamic {resultReg} = {func}({string.Join(", ", args)});");
        return resultReg;
    }

    public override string VisitIndexExpr(Expr.Index node)
    {
        var indexed = this.VisitExpr(node.Called);
        var args = node.Args.Value.Elements.Select(a => this.VisitExpr(a.Value)).ToList();
        return $"{indexed}[{string.Join(", ", args)}]";
    }

    public override string VisitMemberAccessExpr(Expr.MemberAccess node)
    {
        var left = this.VisitExpr(node.Object);
        return $"{left}.{node.MemberName.Text}";
    }

    public override string VisitUnaryExpr(Expr.Unary node)
    {
        var result = this.AllocateRegister();
        var op = node.Operator.Text;
        var subexpr = this.VisitExpr(node.Operand);
        this.Indent2();
        this.output.WriteLine($"dynamic {result} = {op} {subexpr};");
        return subexpr;
    }

    public override string VisitBinaryExpr(Expr.Binary node)
    {
        // NOTE: Incomplete, mod and rem don't work
        var result = this.AllocateRegister();
        var left = this.VisitExpr(node.Left);
        var right = this.VisitExpr(node.Right);
        var op = node.Operator.Text;
        this.Indent2();
        this.output.WriteLine($"dynamic {result} = {left} {op} {right};");
        return result;
    }

    public override string VisitRelationalExpr(Expr.Relational node)
    {
        var result = this.AllocateRegister();
        this.Indent2();
        this.output.WriteLine($"dynamic {result} = false;");
        var last = this.VisitExpr(node.Left);
        foreach (var cmp in node.Comparisons)
        {
            var op = cmp.Operator.Text;
            var right = this.VisitExpr(cmp.Right);
            this.Indent2();
            this.output.WriteLine($"if ({last} {op} {right}) {{");
            last = right;
        }
        this.Indent2();
        this.output.WriteLine($"{result} = true;");
        foreach (var _ in node.Comparisons)
        {
            this.Indent2();
            this.output.WriteLine("}");
        }
        return result;
    }

    public override string VisitBlockExpr(Expr.Block node)
    {
        var result = "default(Unit)";
        var content = node.Enclosed.Value;
        foreach (var stmt in content.Statements) this.VisitStmt(stmt);
        if (content.Value is not null) result = this.VisitExpr(content.Value);
        return result;
    }

    public override string VisitIfExpr(Expr.If node)
    {
        var result = this.AllocateRegister();
        this.Indent2();
        this.output.WriteLine($"dynamic {result} = default(Unit);");
        var elseLabel = this.AllocateLabel();
        var endLabel = this.AllocateLabel();
        var condition = this.VisitExpr(node.Condition.Value);
        this.Indent2();
        this.output.WriteLine($"if (!{condition}) goto {elseLabel};");
        var thenValue = this.VisitExpr(node.Then);
        this.Indent2();
        this.output.WriteLine($"{result} = {thenValue ?? "default(Unit)"};");
        this.Indent2();
        this.output.WriteLine($"goto {endLabel};");
        this.Indent1();
        this.output.WriteLine($"{elseLabel}:;");
        if (node.Else is not null)
        {
            var elseValue = this.VisitExpr(node.Else.Expression);
            this.Indent2();
            this.output.WriteLine($"{result} = {elseValue ?? "default(Unit)"};");
        }
        this.Indent1();
        this.output.WriteLine($"{endLabel}:;");
        return result;
    }

    public override string VisitWhileExpr(Expr.While node)
    {
        var startLabel = this.AllocateLabel();
        var endLabel = this.AllocateLabel();
        this.Indent1();
        this.output.WriteLine($"{startLabel}:;");
        var cond = this.VisitExpr(node.Condition.Value);
        this.Indent2();
        this.output.WriteLine($"if (!{cond}) goto {endLabel};");
        this.VisitExpr(node.Expression);
        this.Indent2();
        this.output.WriteLine($"goto {startLabel};");
        this.Indent1();
        this.output.WriteLine($"{endLabel}:;");
        return "default(Unit)";
    }

    public override string VisitStringExpr(Expr.String node)
    {
        var result = this.AllocateRegister();
<<<<<<< HEAD
        this.Indent2();
        this.output.WriteLine($"dynamic {result} = new System.Text.StringBuilder();");
=======
        this
            .Indent2()
            .AppendLine($"dynamic {result} = new System.Text.StringBuilder();");
        var firstInLine = true;
>>>>>>> 7c61553f
        foreach (var part in node.Parts)
        {
            if (part is StringPart.Interpolation i)
            {
                var subexpr = this.VisitExpr(i.Expression);
<<<<<<< HEAD
                this.Indent2();
                this.output.WriteLine($"{result}.Append({subexpr}.ToString());");
=======
                this
                    .Indent2()
                    .AppendLine($"{result}.Append({subexpr}.ToString());");
                firstInLine = false;
>>>>>>> 7c61553f
            }
            else
            {
                var c = (StringPart.Content)part;
<<<<<<< HEAD
                var text = c.Value.ValueText!.Substring(c.Cutoff); //Infer# says ValueText could be null.
                this.Indent2();
                this.output.WriteLine($"{result}.Append(\"{StringUtils.Unescape(text)}\");");
=======
                var text = c.Value.ValueText!;
                if (firstInLine) text = text.Substring(c.Cutoff);
                this
                    .Indent2()
                    .AppendLine($"{result}.Append(\"{StringUtils.Unescape(text)}\");");
                firstInLine = c.Value.Type == TokenType.StringNewline;
>>>>>>> 7c61553f
            }
        }
        return $"{result}.ToString()";
    }

    // TODO: Not 100% correct, some escapes are actually illegal in C# that Draco has
    public override string VisitLiteralExpr(Expr.Literal node)
    {
        var token = node.Value;
        if (token.Type == TokenType.LiteralCharacter)
        {
            var codepoint = char.ConvertToUtf32(token.ValueText!, 0);
            return $"new Char32({codepoint})";
        }
        else
        {
            return token.Text;
        }
    }

    public override string VisitNameExpr(Expr.Name node) => this.ReferencedSymbol(node);
}<|MERGE_RESOLUTION|>--- conflicted
+++ resolved
@@ -318,45 +318,29 @@
     public override string VisitStringExpr(Expr.String node)
     {
         var result = this.AllocateRegister();
-<<<<<<< HEAD
-        this.Indent2();
-        this.output.WriteLine($"dynamic {result} = new System.Text.StringBuilder();");
-=======
         this
             .Indent2()
             .AppendLine($"dynamic {result} = new System.Text.StringBuilder();");
         var firstInLine = true;
->>>>>>> 7c61553f
         foreach (var part in node.Parts)
         {
             if (part is StringPart.Interpolation i)
             {
                 var subexpr = this.VisitExpr(i.Expression);
-<<<<<<< HEAD
-                this.Indent2();
-                this.output.WriteLine($"{result}.Append({subexpr}.ToString());");
-=======
                 this
                     .Indent2()
                     .AppendLine($"{result}.Append({subexpr}.ToString());");
                 firstInLine = false;
->>>>>>> 7c61553f
             }
             else
             {
                 var c = (StringPart.Content)part;
-<<<<<<< HEAD
-                var text = c.Value.ValueText!.Substring(c.Cutoff); //Infer# says ValueText could be null.
-                this.Indent2();
-                this.output.WriteLine($"{result}.Append(\"{StringUtils.Unescape(text)}\");");
-=======
                 var text = c.Value.ValueText!;
                 if (firstInLine) text = text.Substring(c.Cutoff);
                 this
                     .Indent2()
                     .AppendLine($"{result}.Append(\"{StringUtils.Unescape(text)}\");");
                 firstInLine = c.Value.Type == TokenType.StringNewline;
->>>>>>> 7c61553f
             }
         }
         return $"{result}.ToString()";
