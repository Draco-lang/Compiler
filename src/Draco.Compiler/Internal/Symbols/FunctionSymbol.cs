--- conflicted
+++ resolved
@@ -106,18 +106,9 @@
 
     public override Api.Semantics.Visibility Visibility => this.DeclaringSyntax switch
     {
-<<<<<<< HEAD
-        get
-        {
-            if (this.DeclaringSyntax is not FunctionDeclarationSyntax syntax) return Api.Semantics.Visibility.Internal;
-            return GetVisibilityFromTokenKind(syntax.VisibilityModifier?.Kind);
-        }
-    }
-=======
         FunctionDeclarationSyntax funcDecl => GetVisibilityFromTokenKind(funcDecl.VisibilityModifier?.Kind),
         _ => Api.Semantics.Visibility.Internal,
     };
->>>>>>> 12650539
 
     public override IEnumerable<Symbol> Members => this.Parameters;
 
