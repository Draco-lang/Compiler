--- conflicted
+++ resolved
@@ -514,8 +514,7 @@
         var returnType = constraints.AllocateTypeVariable();
         var promise = constraints.Substituted(receiver.TypeRequired, () =>
         {
-<<<<<<< HEAD
-            var receiverType = constraints.Unwrap(receiver.TypeRequired);
+            var receiverType = receiver.TypeRequired.Substitution;
 
             // General indexer
             var indexers = receiverType
@@ -525,9 +524,6 @@
                 .Select(x => x.Getter)
                 .OfType<FunctionSymbol>()
                 .ToImmutableArray();
-=======
-            var indexers = receiver.TypeRequired.Substitution.Members.OfType<PropertySymbol>().Where(x => x.IsIndexer).Select(x => x.Getter).OfType<FunctionSymbol>().ToImmutableArray();
->>>>>>> e5f308ed
             if (indexers.Length == 0)
             {
                 diagnostics.Add(Diagnostic.Create(
