using System.Collections.Immutable;
using System.Linq;
using System.Reflection;
using System.Reflection.Metadata;

namespace Draco.Compiler.Internal.Symbols.Metadata;

// NOTE: This is not abstract or sealed, as this is a legit implementation on its own
// but some symbols will/might reuse this implementation
/// <summary>
/// Utility base-class for methods read up from metadata.
/// </summary>
internal class MetadataMethodSymbol : FunctionSymbol, IMetadataSymbol
{
    public override ImmutableArray<TypeParameterSymbol> GenericParameters => this.genericParameters ??= this.BuildGenericParameters();
    private ImmutableArray<TypeParameterSymbol>? genericParameters;

    public override ImmutableArray<ParameterSymbol> Parameters
    {
        get
        {
            if (this.SignatureNeedsBuild) this.BuildSignature();
            return this.parameters;
        }
    }
    public override TypeSymbol ReturnType
    {
        get
        {
            if (this.SignatureNeedsBuild) this.BuildSignature();
            return this.returnType!;
        }
    }

    public override bool IsMember => !this.methodDefinition.Attributes.HasFlag(MethodAttributes.Static);
    public override bool IsVirtual => this.methodDefinition.Attributes.HasFlag(MethodAttributes.Virtual);
    public override bool IsStatic => this.methodDefinition.Attributes.HasFlag(MethodAttributes.Static);

    public override Symbol ContainingSymbol { get; }

    private bool SignatureNeedsBuild => this.returnType is null;

    private ImmutableArray<ParameterSymbol> parameters;
    private TypeSymbol? returnType;

    public override string Name => this.MetadataName;
    public override string MetadataName => this.MetadataReader.GetString(this.methodDefinition.Name);

    public MetadataAssemblySymbol Assembly => this.assembly ??= this.AncestorChain.OfType<MetadataAssemblySymbol>().First();
    private MetadataAssemblySymbol? assembly;

    public MetadataReader MetadataReader => this.Assembly.MetadataReader;

    private readonly MethodDefinition methodDefinition;

    public MetadataMethodSymbol(Symbol containingSymbol, MethodDefinition methodDefinition)
    {
        this.ContainingSymbol = containingSymbol;
        this.methodDefinition = methodDefinition;
    }

    private ImmutableArray<TypeParameterSymbol> BuildGenericParameters()
    {
        var genericParamsHandle = this.methodDefinition.GetGenericParameters();
        if (genericParamsHandle.Count == 0) return ImmutableArray<TypeParameterSymbol>.Empty;

        var result = ImmutableArray.CreateBuilder<TypeParameterSymbol>();
        foreach (var genericParamHandle in genericParamsHandle)
        {
            var genericParam = this.MetadataReader.GetGenericParameter(genericParamHandle);
            var symbol = new MetadataTypeParameterSymbol(this, genericParam);
            result.Add(symbol);
        }
        return result.ToImmutableArray();
    }

    private void BuildSignature()
    {
        // Decode signature
<<<<<<< HEAD
        var decoder = new TypeProvider(this.Assembly.Compilation);
        var signature = this.methodDefinition.DecodeSignature(decoder, default);
=======
        var decoder = new SignatureDecoder(this.Assembly.Compilation);
        var signature = this.methodDefinition.DecodeSignature(decoder, this);
>>>>>>> bed4a117

        // Build parameters
        var parameters = ImmutableArray.CreateBuilder<ParameterSymbol>();
        foreach (var (paramHandle, paramType) in this.methodDefinition.GetParameters().Zip(signature.ParameterTypes))
        {
            var paramDef = this.MetadataReader.GetParameter(paramHandle);
            var paramSym = new MetadataParameterSymbol(
                containingSymbol: this,
                type: paramType,
                parameterDefinition: paramDef);
            parameters.Add(paramSym);
        }
        this.parameters = parameters.ToImmutable();

        // Build return type
        this.returnType = signature.ReturnType;
    }
}<|MERGE_RESOLUTION|>--- conflicted
+++ resolved
@@ -77,13 +77,8 @@
     private void BuildSignature()
     {
         // Decode signature
-<<<<<<< HEAD
         var decoder = new TypeProvider(this.Assembly.Compilation);
         var signature = this.methodDefinition.DecodeSignature(decoder, default);
-=======
-        var decoder = new SignatureDecoder(this.Assembly.Compilation);
-        var signature = this.methodDefinition.DecodeSignature(decoder, this);
->>>>>>> bed4a117
 
         // Build parameters
         var parameters = ImmutableArray.CreateBuilder<ParameterSymbol>();
