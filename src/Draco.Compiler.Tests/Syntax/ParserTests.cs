--- conflicted
+++ resolved
@@ -1903,7 +1903,6 @@
     }
 
     [Fact]
-<<<<<<< HEAD
     public void TestClassDeclaration()
     {
         this.ParseDeclaration("""
@@ -1916,7 +1915,27 @@
             this.T(TokenKind.KeywordClass);
             this.T(TokenKind.Identifier, "Foo");
             this.N<BlockClassBodySyntax>();
-=======
+        }
+    }
+
+    [Fact]
+    public void TestValueClassDeclaration()
+    {
+        this.ParseDeclaration("""
+            value class Foo {
+            }
+            """);
+
+        this.N<ClassDeclarationSyntax>();
+        {
+            this.T(TokenKind.KeywordValue);
+            this.T(TokenKind.KeywordClass);
+            this.T(TokenKind.Identifier, "Foo");
+            this.N<BlockClassBodySyntax>();
+        }
+    }
+
+    [Fact]
     public void TestFunctionAndParameterWithAttribute()
     {
         this.ParseDeclaration("""
@@ -2002,26 +2021,10 @@
                 this.N<SyntaxList<StatementSyntax>>();
                 this.T(TokenKind.CurlyClose);
             }
->>>>>>> 6cc94b2f
-        }
-    }
-
-    [Fact]
-<<<<<<< HEAD
-    public void TestValueClassDeclaration()
-    {
-        this.ParseDeclaration("""
-            value class Foo {
-            }
-            """);
-
-        this.N<ClassDeclarationSyntax>();
-        {
-            this.T(TokenKind.KeywordValue);
-            this.T(TokenKind.KeywordClass);
-            this.T(TokenKind.Identifier, "Foo");
-            this.N<BlockClassBodySyntax>();
-=======
+        }
+    }
+
+    [Fact]
     public void TestLocalFunctionMustNotHaveVisibilityModifier()
     {
         this.ParseDeclaration("""
@@ -2059,7 +2062,6 @@
                 }
                 this.T(TokenKind.CurlyClose);
             }
->>>>>>> 6cc94b2f
         }
     }
 }