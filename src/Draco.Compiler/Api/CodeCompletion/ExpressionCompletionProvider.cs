--- conflicted
+++ resolved
@@ -31,20 +31,12 @@
         return completions.OfType<CompletionItem>().ToImmutableArray();
     }
 
-<<<<<<< HEAD
-    private static CompletionItem? GetCompletionItem(ImmutableArray<ISymbol> symbols, CompletionContext currentContexts, SyntaxRange range) => symbols.First() switch
-    {
-        TypeSymbol or AliasSymbol when currentContexts.HasFlag(CompletionContext.Expression)
-                                    || currentContexts.HasFlag(CompletionContext.Type) =>
-            CompletionItem.Create(symbols.First().Name, range, symbols, CompletionKind.Class),
-=======
     private static CompletionItem? GetCompletionItem(
         SourceText source, ImmutableArray<ISymbol> symbols, CompletionContext currentContexts, SourceSpan span) => symbols.First() switch
         {
             TypeSymbol or TypeAliasSymbol when currentContexts.HasFlag(CompletionContext.Expression)
                                             || currentContexts.HasFlag(CompletionContext.Type) =>
                 CompletionItem.Create(source, symbols.First().Name, span, symbols, CompletionKind.Class),
->>>>>>> ed875f18
 
             IVariableSymbol when currentContexts.HasFlag(CompletionContext.Expression) =>
                 CompletionItem.Create(source, symbols.First().Name, span, symbols, CompletionKind.Variable),
