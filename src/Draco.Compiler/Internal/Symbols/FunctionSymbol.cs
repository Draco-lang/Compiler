--- conflicted
+++ resolved
@@ -76,9 +76,8 @@
     /// </summary>
     public virtual bool IsVirtual => false;
 
-<<<<<<< HEAD
     public override FunctionSymbol? GenericDefinition => null;
-=======
+
     public override Api.Semantics.Visibility Visibility
     {
         get
@@ -89,7 +88,6 @@
         }
     }
 
->>>>>>> b7aa22e5
     public override IEnumerable<Symbol> Members => this.Parameters;
 
     public TypeSymbol Type => this.type ??= this.BuildType();
