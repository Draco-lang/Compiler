using System;
using System.Collections.Immutable;
using System.CommandLine;
using System.CommandLine.Parsing;
using System.IO;
using System.Linq;
using System.Reflection;
using Draco.Compiler.Api;
using Draco.Compiler.Api.Diagnostics;
using Draco.Compiler.Api.Scripting;
using Draco.Compiler.Api.Syntax;

namespace Draco.Compiler.Cli;

internal class Program
{
    internal static int Main(string[] args) =>
        ConfigureCommands().Invoke(args);

    private static RootCommand ConfigureCommands()
    {
        var fileArgument = new Argument<FileInfo>("source file", description: "The Draco source file");
        var outputOption = new Option<FileInfo>(new string[] { "-o", "--output" }, () => new FileInfo("output"), "Specifies the output file");
        var optionalOutputOption = new Option<FileInfo?>(new string[] { "-o", "--output" }, () => null, "Specifies the (optional) output file");
        var referencesOption = new Option<FileInfo[]>(new string[] { "-r", "--reference" }, Array.Empty<FileInfo>, "Specifies assembly references to use when compiling");
        var filesArgument = new Argument<FileInfo[]>("source files", Array.Empty<FileInfo>, "Specifies draco source files that should be compiled");
        var rootModuleOption = new Option<DirectoryInfo?>(new string[] { "-m", "--root-module" }, () => null, "Specifies the root module folder of the compiled files");
        var pdbOption = new Option<bool>("--pdb", () => false, "Specifies that a PDB should be generated for debugging");
        var msbuildDiagOption = new Option<bool>("--msbuild-diags", () => false, description: "Specifies if diagnostics should be returned in MSBuild diagnostic format");

        // Compile

        var compileCommand = new Command("compile", "Compiles the Draco program")
        {
            filesArgument,
            outputOption,
            rootModuleOption,
            referencesOption,
            pdbOption,
            msbuildDiagOption,
        };
        compileCommand.SetHandler(CompileCommand, filesArgument, outputOption, rootModuleOption, referencesOption, pdbOption, msbuildDiagOption);

        // Run

        var runCommand = new Command("run", "Runs the Draco program")
        {
            filesArgument,
            rootModuleOption,
            referencesOption,
            msbuildDiagOption,
        };
        runCommand.SetHandler(RunCommand, filesArgument, rootModuleOption, referencesOption, msbuildDiagOption);

        // IR code

        var irCommand = new Command("ir", "Generates the intermediate-representation of the Draco program")
        {
            filesArgument,
            rootModuleOption,
            optionalOutputOption,
            msbuildDiagOption,
        };
        irCommand.SetHandler(IrCommand, filesArgument, rootModuleOption, optionalOutputOption, msbuildDiagOption);

        // Symbol tree

        var symbolsCommand = new Command("symbols", "Prints the symbol-tree of the program")
        {
            filesArgument,
            rootModuleOption,
            optionalOutputOption,
            msbuildDiagOption,
        };
        symbolsCommand.SetHandler(SymbolsCommand, filesArgument, rootModuleOption, optionalOutputOption, msbuildDiagOption);

        // Declaration tree

        var declarationsCommand = new Command("declarations", "Prints the declarations-tree of the program")
        {
            filesArgument,
            rootModuleOption,
            optionalOutputOption,
            msbuildDiagOption,
        };
        declarationsCommand.SetHandler(DeclarationsCommand, filesArgument, rootModuleOption, optionalOutputOption, msbuildDiagOption);

        // Formatting

        var formatCommand = new Command("format", "Formats contents of the specified Draco file")
        {
            fileArgument,
            optionalOutputOption,
        };
        formatCommand.SetHandler(FormatCommand, fileArgument, optionalOutputOption);

        return new RootCommand("CLI for the Draco compiler")
        {
            compileCommand,
            runCommand,
            irCommand,
            symbolsCommand,
            declarationsCommand,
            formatCommand
        };
    }

    private static void CompileCommand(FileInfo[] input, FileInfo output, DirectoryInfo? rootModule, FileInfo[] references, bool emitPdb, bool msbuildDiags)
    {
        var syntaxTrees = GetSyntaxTrees(input);
        var (path, name) = ExtractOutputPathAndName(output);
        var compilation = Compilation.Create(
<<<<<<< HEAD
            syntaxTrees: ImmutableArray.Create(syntaxTree),
            metadataReferences: //references
                                //                    .Select(r => MetadataReference.FromPeStream(r.OpenRead()))
                                //                    .ToImmutableArray(),
            Basic.Reference.Assemblies.Net70.ReferenceInfos.All
                .Select(r => MetadataReference.FromPeStream(new MemoryStream(r.ImageBytes)))
                .Append(MetadataReference.FromAssembly(Assembly.LoadFrom(@"C:\Users\kubab\source\Languages\Draco\Test\TestLib.dll")))
                .Append(MetadataReference.FromAssembly(Assembly.LoadFrom(@"C:\Users\kubab\source\repos\DracoTesting\bin\Debug\net7.0\DracoTesting.dll")))
=======
            syntaxTrees: syntaxTrees,
            metadataReferences: references
                .Select(r => MetadataReference.FromPeStream(r.OpenRead()))
>>>>>>> b7aa22e5
                .ToImmutableArray(),
            rootModulePath: rootModule?.FullName,
            outputPath: path,
            assemblyName: name);
        using var peStream = new FileStream(Path.ChangeExtension(output.FullName, ".dll"), FileMode.OpenOrCreate);
        using var pdbStream = emitPdb
            ? new FileStream(Path.ChangeExtension(output.FullName, ".pdb"), FileMode.OpenOrCreate)
            : null;
        var emitResult = compilation.Emit(
            peStream: peStream,
            pdbStream: pdbStream);
        EmitDiagnostics(emitResult, msbuildDiags);
    }

    private static void RunCommand(FileInfo[] input, DirectoryInfo? rootModule, FileInfo[] references, bool msbuildDiags)
    {
        var syntaxTrees = GetSyntaxTrees(input);
        var compilation = Compilation.Create(
<<<<<<< HEAD
            syntaxTrees: ImmutableArray.Create(syntaxTree),
             //metadataReferences: references
             //    .Select(r => MetadataReference.FromPeStream(r.OpenRead()))
             //    .ToImmutableArray());
             Basic.Reference.Assemblies.Net70.ReferenceInfos.All
                .Select(r => MetadataReference.FromPeStream(new MemoryStream(r.ImageBytes)))
                .ToImmutableArray());
=======
            syntaxTrees: syntaxTrees,
            metadataReferences: references
                .Select(r => MetadataReference.FromPeStream(r.OpenRead()))
                .ToImmutableArray(),
            rootModulePath: rootModule?.FullName);
>>>>>>> b7aa22e5
        var execResult = ScriptingEngine.Execute(compilation);
        if (!EmitDiagnostics(execResult, msbuildDiags))
        {
            Console.WriteLine($"Result: {execResult.Result}");
        }
    }

    private static void IrCommand(FileInfo[] input, DirectoryInfo? rootModule, FileInfo? output, bool msbuildDiags)
    {
        var syntaxTrees = GetSyntaxTrees(input);
        var compilation = Compilation.Create(
            syntaxTrees: syntaxTrees,
            rootModulePath: rootModule?.FullName);
        using var irStream = OpenOutputOrStdout(output);
        var emitResult = compilation.Emit(irStream: irStream);
        EmitDiagnostics(emitResult, msbuildDiags);
    }

    private static void SymbolsCommand(FileInfo[] input, DirectoryInfo? rootModule, FileInfo? output, bool msbuildDiags)
    {
        var syntaxTrees = GetSyntaxTrees(input);
        var compilation = Compilation.Create(
            syntaxTrees: syntaxTrees,
            rootModulePath: rootModule?.FullName);
        using var symbolsStream = OpenOutputOrStdout(output);
        var emitResult = compilation.Emit(symbolTreeStream: symbolsStream);
        EmitDiagnostics(emitResult, msbuildDiags);
    }

    private static void DeclarationsCommand(FileInfo[] input, DirectoryInfo? rootModule, FileInfo? output, bool msbuildDiags)
    {
        var syntaxTrees = GetSyntaxTrees(input);
        var compilation = Compilation.Create(
            syntaxTrees: syntaxTrees,
            rootModulePath: rootModule?.FullName);
        using var declarationStream = OpenOutputOrStdout(output);
        var emitResult = compilation.Emit(declarationTreeStream: declarationStream);
        EmitDiagnostics(emitResult, msbuildDiags);
    }

    private static void FormatCommand(FileInfo input, FileInfo? output)
    {
        var syntaxTree = GetSyntaxTrees(input).First();
        using var outputStream = OpenOutputOrStdout(output);
        new StreamWriter(outputStream).Write(syntaxTree.Format().ToString());
    }

    private static ImmutableArray<SyntaxTree> GetSyntaxTrees(params FileInfo[] input)
    {
        var result = ImmutableArray.CreateBuilder<SyntaxTree>();
        foreach (var file in input)
        {
            var sourceText = SourceText.FromFile(file.FullName);
            result.Add(SyntaxTree.Parse(sourceText));
        }
        return result.ToImmutable();
    }

    private static bool EmitDiagnostics(EmitResult result, bool msbuildDiags)
    {
        if (result.Success) return false;
        foreach (var diag in result.Diagnostics)
        {
            Console.Error.WriteLine(msbuildDiags ? MakeMsbuildDiag(diag) : diag.ToString());
        }
        return true;
    }

    private static bool EmitDiagnostics<T>(ExecutionResult<T> result, bool msbuildDiags)
    {
        if (result.Success) return false;
        foreach (var diag in result.Diagnostics)
        {
            Console.Error.WriteLine(msbuildDiags ? MakeMsbuildDiag(diag) : diag.ToString());
        }
        return true;
    }

    private static string MakeMsbuildDiag(Diagnostic original)
    {
        var file = string.Empty;
        if (!original.Location.IsNone && original.Location.SourceText.Path is not null)
        {
            var range = original.Location.Range!.Value;
            file = $"{original.Location.SourceText.Path.OriginalString}({range.Start.Line + 1},{range.Start.Column + 1},{range.End.Line + 1},{range.End.Column + 1})";
        }
        return $"{file} : {original.Severity.ToString().ToLower()} {original.Template.Code} : {original.Message}";
    }

    private static (string Path, string Name) ExtractOutputPathAndName(FileInfo outputInfo)
    {
        var outputPath = outputInfo.FullName;
        var path = Path.GetDirectoryName(outputPath) ?? string.Empty;
        path = Path.GetFullPath(path);
        var name = Path.GetFileNameWithoutExtension(outputPath) ?? string.Empty;
        return (path, name);
    }

    private static Stream OpenOutputOrStdout(FileInfo? output) => output is null
        ? Console.OpenStandardOutput()
        : output.Open(FileMode.OpenOrCreate, FileAccess.Write);
}<|MERGE_RESOLUTION|>--- conflicted
+++ resolved
@@ -110,7 +110,6 @@
         var syntaxTrees = GetSyntaxTrees(input);
         var (path, name) = ExtractOutputPathAndName(output);
         var compilation = Compilation.Create(
-<<<<<<< HEAD
             syntaxTrees: ImmutableArray.Create(syntaxTree),
             metadataReferences: //references
                                 //                    .Select(r => MetadataReference.FromPeStream(r.OpenRead()))
@@ -119,11 +118,6 @@
                 .Select(r => MetadataReference.FromPeStream(new MemoryStream(r.ImageBytes)))
                 .Append(MetadataReference.FromAssembly(Assembly.LoadFrom(@"C:\Users\kubab\source\Languages\Draco\Test\TestLib.dll")))
                 .Append(MetadataReference.FromAssembly(Assembly.LoadFrom(@"C:\Users\kubab\source\repos\DracoTesting\bin\Debug\net7.0\DracoTesting.dll")))
-=======
-            syntaxTrees: syntaxTrees,
-            metadataReferences: references
-                .Select(r => MetadataReference.FromPeStream(r.OpenRead()))
->>>>>>> b7aa22e5
                 .ToImmutableArray(),
             rootModulePath: rootModule?.FullName,
             outputPath: path,
@@ -142,21 +136,14 @@
     {
         var syntaxTrees = GetSyntaxTrees(input);
         var compilation = Compilation.Create(
-<<<<<<< HEAD
             syntaxTrees: ImmutableArray.Create(syntaxTree),
              //metadataReferences: references
              //    .Select(r => MetadataReference.FromPeStream(r.OpenRead()))
              //    .ToImmutableArray());
              Basic.Reference.Assemblies.Net70.ReferenceInfos.All
                 .Select(r => MetadataReference.FromPeStream(new MemoryStream(r.ImageBytes)))
-                .ToImmutableArray());
-=======
-            syntaxTrees: syntaxTrees,
-            metadataReferences: references
-                .Select(r => MetadataReference.FromPeStream(r.OpenRead()))
                 .ToImmutableArray(),
-            rootModulePath: rootModule?.FullName);
->>>>>>> b7aa22e5
+             rootModulePath: rootModule?.FullName);
         var execResult = ScriptingEngine.Execute(compilation);
         if (!EmitDiagnostics(execResult, msbuildDiags))
         {
