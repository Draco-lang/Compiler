using Draco.Compiler.Api.Diagnostics;

namespace Draco.Compiler.Internal.Solver;

/// <summary>
/// Utility base-class for constraints.
/// </summary>
/// <typeparam name="TResult">The result type.</typeparam>
internal abstract class Constraint<TResult> : IConstraint<TResult>
{
    public IConstraintPromise<TResult> Promise { get; }
    IConstraintPromise IConstraint.Promise => this.Promise;
    public Diagnostic.Builder Diagnostic { get; } = new();

    protected Constraint()
    {
        this.Promise = ConstraintPromise.Create(this);
    }

    public override abstract string ToString();
<<<<<<< HEAD
    public abstract IEnumerable<SolveState> Solve(DiagnosticBag diagnostics);

    public virtual void FailSilently() { }

    // Utils

    protected bool Unify(TypeSymbol first, TypeSymbol second) => this.Solver.Unify(first, second);

    protected static bool IsBase(TypeSymbol possibleBase, TypeSymbol possibleDerived) => ConstraintSolver.IsBase(possibleBase, possibleDerived);
=======
>>>>>>> 19b99e71
}<|MERGE_RESOLUTION|>--- conflicted
+++ resolved
@@ -18,16 +18,4 @@
     }
 
     public override abstract string ToString();
-<<<<<<< HEAD
-    public abstract IEnumerable<SolveState> Solve(DiagnosticBag diagnostics);
-
-    public virtual void FailSilently() { }
-
-    // Utils
-
-    protected bool Unify(TypeSymbol first, TypeSymbol second) => this.Solver.Unify(first, second);
-
-    protected static bool IsBase(TypeSymbol possibleBase, TypeSymbol possibleDerived) => ConstraintSolver.IsBase(possibleBase, possibleDerived);
-=======
->>>>>>> 19b99e71
 }