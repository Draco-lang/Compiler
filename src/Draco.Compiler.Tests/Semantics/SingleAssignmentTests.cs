using Draco.Compiler.Api.Syntax;
using Draco.Compiler.Internal.FlowAnalysis;
using static Draco.Compiler.Api.Syntax.SyntaxFactory;
using static Draco.Compiler.Tests.TestUtilities;

namespace Draco.Compiler.Tests.Semantics;

public sealed class SingleAssignmentTests
{
    [Fact]
    public void AssignImmutableOnce()
    {
        // Arrange
        // func foo() {
        //     val x: int32 = 0;
        // }
        var tree = SyntaxTree.Create(CompilationUnit(FunctionDeclaration(
            "foo",
            ParameterList(),
            null,
            BlockFunctionBody(
<<<<<<< HEAD
                DeclarationStatement(ImmutableVariableDeclaration(true, "x", NameType("int32"), LiteralExpression(0)))))));
=======
                DeclarationStatement(ValDeclaration("x", NameType("int32"), LiteralExpression(0)))))));
>>>>>>> 210b6710

        // Act
        var compilation = CreateCompilation(tree);
        var semanticModel = compilation.GetSemanticModel(tree);
        var diagnostics = semanticModel.Diagnostics;

        // Assert
        Assert.Empty(diagnostics);
    }

    [Fact]
    public void AssignImmutableTwice()
    {
        // Arrange
        // func foo() {
        //     val x: int32 = 0;
        //     x = 1;
        // }
        var tree = SyntaxTree.Create(CompilationUnit(FunctionDeclaration(
            "foo",
            ParameterList(),
            null,
            BlockFunctionBody(
<<<<<<< HEAD
                DeclarationStatement(ImmutableVariableDeclaration(true, "x", NameType("int32"), LiteralExpression(0))),
=======
                DeclarationStatement(ValDeclaration("x", NameType("int32"), LiteralExpression(0))),
>>>>>>> 210b6710
                ExpressionStatement(BinaryExpression(NameExpression("x"), Assign, LiteralExpression(1)))))));

        // Act
        var compilation = CreateCompilation(tree);
        var semanticModel = compilation.GetSemanticModel(tree);
        var diagnostics = semanticModel.Diagnostics;

        // Assert
        Assert.Single(diagnostics);
        AssertDiagnostics(diagnostics, FlowAnalysisErrors.ImmutableVariableAssignedMultipleTimes);
    }

    [Fact]
    public void AssignImmutableInMutuallyExclusiveBranches()
    {
        // Arrange
        // func foo(b: bool) {
        //     val x: int32;
        //     if (b) x = 1; else x = 2;
        // }
        var tree = SyntaxTree.Create(CompilationUnit(FunctionDeclaration(
            "foo",
            ParameterList(NormalParameter("b", NameType("bool"))),
            null,
            BlockFunctionBody(
<<<<<<< HEAD
                DeclarationStatement(ImmutableVariableDeclaration(true, "x", NameType("int32"))),
=======
                DeclarationStatement(ValDeclaration("x", NameType("int32"))),
>>>>>>> 210b6710
                ExpressionStatement(IfExpression(
                    NameExpression("b"),
                    StatementExpression(ExpressionStatement(BinaryExpression(NameExpression("x"), Assign, LiteralExpression(1)))),
                    StatementExpression(ExpressionStatement(BinaryExpression(NameExpression("x"), Assign, LiteralExpression(2))))))))));

        // Act
        var compilation = CreateCompilation(tree);
        var semanticModel = compilation.GetSemanticModel(tree);
        var diagnostics = semanticModel.Diagnostics;

        // Assert
        Assert.Empty(diagnostics);
    }

    [Fact]
    public void ConditionallyAndThenUnconditionallyAssignImmutable()
    {
        // Arrange
        // func foo(b: bool) {
        //     val x: int32;
        //     if (b) x = 1;
        //     x = 2;
        // }
        var tree = SyntaxTree.Create(CompilationUnit(FunctionDeclaration(
            "foo",
            ParameterList(NormalParameter("b", NameType("bool"))),
            null,
            BlockFunctionBody(
<<<<<<< HEAD
                DeclarationStatement(ImmutableVariableDeclaration(true, "x", NameType("int32"))),
=======
                DeclarationStatement(ValDeclaration("x", NameType("int32"))),
>>>>>>> 210b6710
                ExpressionStatement(IfExpression(
                    NameExpression("b"),
                    StatementExpression(ExpressionStatement(BinaryExpression(NameExpression("x"), Assign, LiteralExpression(1)))))),
                ExpressionStatement(BinaryExpression(NameExpression("x"), Assign, LiteralExpression(2)))))));

        // Act
        var compilation = CreateCompilation(tree);
        var semanticModel = compilation.GetSemanticModel(tree);
        var diagnostics = semanticModel.Diagnostics;

        // Assert
        Assert.Single(diagnostics);
        AssertDiagnostics(diagnostics, FlowAnalysisErrors.ImmutableVariableAssignedMultipleTimes);
    }

    [Fact]
    public void AssignImmutableInLoop()
    {
        // Arrange
        // func foo(b: bool) {
        //     val x: int32;
        //     while (b) x = 1;
        // }
        var tree = SyntaxTree.Create(CompilationUnit(FunctionDeclaration(
            "foo",
            ParameterList(NormalParameter("b", NameType("bool"))),
            null,
            BlockFunctionBody(
<<<<<<< HEAD
                DeclarationStatement(ImmutableVariableDeclaration(true, "x", NameType("int32"))),
=======
                DeclarationStatement(ValDeclaration("x", NameType("int32"))),
>>>>>>> 210b6710
                ExpressionStatement(WhileExpression(
                    NameExpression("b"),
                    StatementExpression(ExpressionStatement(BinaryExpression(NameExpression("x"), Assign, LiteralExpression(1))))))))));

        // Act
        var compilation = CreateCompilation(tree);
        var semanticModel = compilation.GetSemanticModel(tree);
        var diagnostics = semanticModel.Diagnostics;

        // Assert
        Assert.Single(diagnostics);
        AssertDiagnostics(diagnostics, FlowAnalysisErrors.ImmutableVariableAssignedMultipleTimes);
    }

    [Fact]
    public void GlobalImmutableReassigned()
    {
        // Arrange
        // field val x: int32 = 0;
        // func foo() {
        //     x = 1;
        // }
        var tree = SyntaxTree.Create(CompilationUnit(
<<<<<<< HEAD
            ImmutableVariableDeclaration(true, "x", NameType("int32"), LiteralExpression(0)),
=======
            FieldValDeclaration("x", NameType("int32"), LiteralExpression(0)),
>>>>>>> 210b6710
            FunctionDeclaration(
                "foo",
                ParameterList(),
                null,
                BlockFunctionBody(
                    ExpressionStatement(BinaryExpression(NameExpression("x"), Assign, LiteralExpression(1)))))));

        // Act
        var compilation = CreateCompilation(tree);
        var semanticModel = compilation.GetSemanticModel(tree);
        var diagnostics = semanticModel.Diagnostics;

        // Assert
        Assert.Single(diagnostics);
        AssertDiagnostics(diagnostics, FlowAnalysisErrors.ImmutableVariableAssignedMultipleTimes);
    }
}<|MERGE_RESOLUTION|>--- conflicted
+++ resolved
@@ -19,11 +19,7 @@
             ParameterList(),
             null,
             BlockFunctionBody(
-<<<<<<< HEAD
-                DeclarationStatement(ImmutableVariableDeclaration(true, "x", NameType("int32"), LiteralExpression(0)))))));
-=======
                 DeclarationStatement(ValDeclaration("x", NameType("int32"), LiteralExpression(0)))))));
->>>>>>> 210b6710
 
         // Act
         var compilation = CreateCompilation(tree);
@@ -47,11 +43,7 @@
             ParameterList(),
             null,
             BlockFunctionBody(
-<<<<<<< HEAD
-                DeclarationStatement(ImmutableVariableDeclaration(true, "x", NameType("int32"), LiteralExpression(0))),
-=======
                 DeclarationStatement(ValDeclaration("x", NameType("int32"), LiteralExpression(0))),
->>>>>>> 210b6710
                 ExpressionStatement(BinaryExpression(NameExpression("x"), Assign, LiteralExpression(1)))))));
 
         // Act
@@ -74,14 +66,10 @@
         // }
         var tree = SyntaxTree.Create(CompilationUnit(FunctionDeclaration(
             "foo",
-            ParameterList(NormalParameter("b", NameType("bool"))),
+            ParameterList(Parameter("b", NameType("bool"))),
             null,
             BlockFunctionBody(
-<<<<<<< HEAD
-                DeclarationStatement(ImmutableVariableDeclaration(true, "x", NameType("int32"))),
-=======
                 DeclarationStatement(ValDeclaration("x", NameType("int32"))),
->>>>>>> 210b6710
                 ExpressionStatement(IfExpression(
                     NameExpression("b"),
                     StatementExpression(ExpressionStatement(BinaryExpression(NameExpression("x"), Assign, LiteralExpression(1)))),
@@ -107,14 +95,10 @@
         // }
         var tree = SyntaxTree.Create(CompilationUnit(FunctionDeclaration(
             "foo",
-            ParameterList(NormalParameter("b", NameType("bool"))),
+            ParameterList(Parameter("b", NameType("bool"))),
             null,
             BlockFunctionBody(
-<<<<<<< HEAD
-                DeclarationStatement(ImmutableVariableDeclaration(true, "x", NameType("int32"))),
-=======
                 DeclarationStatement(ValDeclaration("x", NameType("int32"))),
->>>>>>> 210b6710
                 ExpressionStatement(IfExpression(
                     NameExpression("b"),
                     StatementExpression(ExpressionStatement(BinaryExpression(NameExpression("x"), Assign, LiteralExpression(1)))))),
@@ -140,14 +124,10 @@
         // }
         var tree = SyntaxTree.Create(CompilationUnit(FunctionDeclaration(
             "foo",
-            ParameterList(NormalParameter("b", NameType("bool"))),
+            ParameterList(Parameter("b", NameType("bool"))),
             null,
             BlockFunctionBody(
-<<<<<<< HEAD
-                DeclarationStatement(ImmutableVariableDeclaration(true, "x", NameType("int32"))),
-=======
                 DeclarationStatement(ValDeclaration("x", NameType("int32"))),
->>>>>>> 210b6710
                 ExpressionStatement(WhileExpression(
                     NameExpression("b"),
                     StatementExpression(ExpressionStatement(BinaryExpression(NameExpression("x"), Assign, LiteralExpression(1))))))))));
@@ -171,11 +151,7 @@
         //     x = 1;
         // }
         var tree = SyntaxTree.Create(CompilationUnit(
-<<<<<<< HEAD
-            ImmutableVariableDeclaration(true, "x", NameType("int32"), LiteralExpression(0)),
-=======
             FieldValDeclaration("x", NameType("int32"), LiteralExpression(0)),
->>>>>>> 210b6710
             FunctionDeclaration(
                 "foo",
                 ParameterList(),
