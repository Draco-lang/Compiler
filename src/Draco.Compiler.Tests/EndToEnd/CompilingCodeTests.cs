using System.Collections.Immutable;
using Draco.Compiler.Api.Syntax;
using static Draco.Compiler.Tests.TestUtilities;

namespace Draco.Compiler.Tests.EndToEnd;

public sealed class CompilingCodeTests : EndToEndTestsBase
{
    [Fact]
    public void Max()
    {
        var assembly = Compile("""
            public func max(a: int32, b: int32): int32 = if (a > b) a else b;
            """);

        var inputs = new[] { (0, 0), (1, 0), (0, 1), (5, 0), (5, 4), (4, 5) };
        foreach (var (a, b) in inputs)
        {
            var maxi = Invoke<int>(assembly, "max", a, b);
            Assert.Equal(Math.Max(a, b), maxi);
        }
    }

    [Fact]
    public void Abs()
    {
        var assembly = Compile("""
            public func abs(n: int32): int32 = if (n > 0) n else -n;
            """);

        var inputs = new[] { 0, 1, -1, 3, 8, -3, -5 };
        foreach (var n in inputs)
        {
            var absi = Invoke<int>(assembly, "abs", n);
            Assert.Equal(Math.Abs(n), absi);
        }
    }

    [Fact]
    public void Between()
    {
        var assembly = Compile("""
            public func between(n: int32, a: int32, b: int32): bool = a <= n <= b;
            """);

        var trueInputs = new[] { (0, 0, 0), (0, 0, 1), (0, -1, 0), (0, 0, 5), (1, 0, 5), (4, 0, 5), (5, 0, 5) };
        foreach (var (n, a, b) in trueInputs)
        {
            var isBetween = Invoke<bool>(assembly, "between", n, a, b);
            Assert.True(isBetween);
        }

        var falseInputs = new[] { (-1, 0, 0), (2, 0, 1), (1, -1, 0), (6, 0, 5), (-1, 0, 5), (10, 0, 5), (7, 0, 5) };
        foreach (var (n, a, b) in falseInputs)
        {
            var isBetween = Invoke<bool>(assembly, "between", n, a, b);
            Assert.False(isBetween);
        }
    }

    [Fact]
    public void Negate()
    {
        var assembly = Compile("""
            public func negate(n: int32): int32 = if (n < 0) n else -n;
            """);

        var inputs = new[] { 0, 1, -1, 3, 8, -3, -5 };
        foreach (var n in inputs)
        {
            var neg = Invoke<int>(assembly, "negate", n);
            Assert.Equal(n < 0 ? n : -n, neg);
        }
    }

    [Fact]
    public void Power()
    {
        var assembly = Compile("""
            public func power(n: int32, exponent: int32): int32 = {
                var i = 1;
                var result = n;
                while (i < exponent){
                    result *= n;
                    i += 1;
                }
                result
            };
            """);

        var inputs = new[] { (1, 3), (5, 2), (-2, 4), (3, 3), (8, 2) };
        foreach (var (n, exp) in inputs)
        {
            var pow = Invoke<int>(assembly, "power", n, exp);
            Assert.Equal(Math.Pow(n, exp), pow);
        }
    }

    [Fact]
    public void PowerWithFloat64()
    {
        var assembly = Compile("""
            public func power(n: float64, exponent: int32): float64 = {
                var i = 1;
                var result = n;
                while (i < exponent){
                    result *= n;
                    i += 1;
                }
                result
            };
            """);

        var inputs = new[] { (1.5, 3), (5.28, 2), (-2.5, 4), (3, 3), (8.847, 2) };
        foreach (var (n, exp) in inputs)
        {
            var pow = Invoke<double>(assembly, "power", n, exp);
            Assert.Equal(Math.Pow(n, exp), pow, 5);
        }
    }

    [Fact]
    public void LazyAnd()
    {
        var assembly = Compile("""
            public func foo(nx2: bool, nx3: bool): int32 = {
                var result = 1;
                nx2 and { result *= 2; nx3 } and { result *= 3; false };
                result
            };
            """);

        var r1 = Invoke<int>(assembly, "foo", false, false);
        var r2 = Invoke<int>(assembly, "foo", false, true);
        var r3 = Invoke<int>(assembly, "foo", true, false);
        var r4 = Invoke<int>(assembly, "foo", true, true);

        Assert.Equal(1, r1);
        Assert.Equal(1, r2);
        Assert.Equal(2, r3);
        Assert.Equal(6, r4);
    }

    [Fact]
    public void LazyOr()
    {
        var assembly = Compile("""
            public func foo(nx2: bool, nx3: bool): int32 = {
                var result = 1;
                nx2 or { result *= 2; nx3 } or { result *= 3; false };
                result
            };
            """);

        var r1 = Invoke<int>(assembly, "foo", false, false);
        var r2 = Invoke<int>(assembly, "foo", false, true);
        var r3 = Invoke<int>(assembly, "foo", true, false);
        var r4 = Invoke<int>(assembly, "foo", true, true);

        Assert.Equal(6, r1);
        Assert.Equal(2, r2);
        Assert.Equal(1, r3);
        Assert.Equal(1, r4);
    }

    [Fact]
    public void RecursiveFactorial()
    {
        var assembly = Compile("""
            public func fact(n: int32): int32 =
                if (n == 0) 1
                else n * fact(n - 1);
            """);

        var results = new[] { 1, 1, 2, 6, 24, 120, 720 };
        for (var i = 0; i < 7; ++i)
        {
            var facti = Invoke<int>(assembly, "fact", i);
            Assert.Equal(results[i], facti);
        }
    }

    [Fact]
    public void RecursiveFibonacci()
    {
        var assembly = Compile("""
            public func fib(n: int32): int32 =
                if (n < 2) 1
                else fib(n - 1) + fib(n - 2);
            """);

        var results = new[] { 1, 1, 2, 3, 5, 8, 13, 21, 34, 55 };
        for (var i = 0; i < 10; ++i)
        {
            var fibi = Invoke<int>(assembly, "fib", i);
            Assert.Equal(results[i], fibi);
        }
    }

    [Fact]
    public void IterativeSum()
    {
        var assembly = Compile("""
            public func sum(start: int32, end: int32): int32 {
                var i = start;
                var s = 0;
                while (i < end) {
                    i += 1;
                    s += i;
                }
                return s;
            }
            """);

        var results = new[] { 0, 1, 3, 6, 10, 15, 21, 28, 36, 45 };
        for (var i = 0; i < 10; ++i)
        {
            var sumi = Invoke<int>(assembly, "sum", 0, i);
            Assert.Equal(results[i], sumi);
        }
    }

    [Fact]
    public void Globals()
    {
        var assembly = Compile("""
            var x = 0;
            func bar() { x += 1; }
            public func foo(): int32 {
                bar();
                bar();
                bar();
                return x;
            }
            """);

        var x = Invoke<int>(assembly, "foo");
        Assert.Equal(3, x);
    }

    [Fact]
    public void NonzeroGlobals()
    {
        var assembly = Compile("""
            var x = 123;
            func bar() { x += 1; }
            public func foo(): int32 {
                bar();
                bar();
                bar();
                return x;
            }
            """);

        var x = Invoke<int>(assembly, "foo");
        Assert.Equal(126, x);
    }

    [Fact]
    public void ComplexInitializerGlobals()
    {
        var assembly = Compile("""
            public func foo(): int32 = x;
            var x = add(1, 2) + 1 + 2 + 3;
            func add(x: int32, y: int32): int32 = 2 * (x + y);
            """);

        var x = Invoke<int>(assembly, "foo");
        Assert.Equal(12, x);
    }

    [Fact]
    public void BreakAndContinue()
    {
        var assembly = Compile("""
            public func foo(): int32 {
                var s = 0;
                var i = 0;
                while (true) {
                    if (s > 30) goto break;
                    i += 1;
                    if (i mod 2 == 1) goto continue;
                    s += i;
                }
                return s;
            }
            """);

        var x = Invoke<int>(assembly, "foo");
        Assert.Equal(42, x);
    }

    [Fact]
    public void MultiLineStringCutoff()
    {
        var assembly = Compile(""""
            public func foo(): string{
                return """
                Hello
                    World!
                """;
            }
            """");

        var x = Invoke<string>(assembly, "foo");
        Assert.Equal("""
            Hello
                World!
            """, x);
    }

    [Fact]
    public void MultiLineStringInterpolation()
    {
        var assembly = Compile(""""
            public func foo(): string{
                return """
                Hello \{1 + 2} World!
                """;
            }
            """");

        var x = Invoke<string>(assembly, "foo");
        Assert.Equal("Hello 3 World!", x);
    }

    [Fact]
    public void MultiLineStringLineContinuation()
    {
        var assembly = Compile(""""
            public func foo(): string{
                return """
                Hello\
                    World!
                """;
            }
            """");

        var x = Invoke<string>(assembly, "foo");
        Assert.Equal("Hello    World!", x);
    }

    [Fact]
    public void FunctionsWithExplicitGenerics()
    {
        var assembly = Compile(""""
            func identity<T>(x: T): T = x;
            func first<T, U>(a: T, b: U): T = identity<T>(a);
            func second<T, U>(a: T, b: U): U = identity<U>(b);

            public func foo(n: int32, m: int32): int32 =
                first<int32, string>(n, "Hello") + second<bool, int32>(false, m);
            """");

        var x = Invoke<int>(assembly, "foo", 2, 3);
        Assert.Equal(5, x);
    }

    [Fact]
    public void FunctionsWithImplicitGenerics()
    {
        var assembly = Compile(""""
            func identity<T>(x: T): T = x;
            func first<T, U>(a: T, b: U): T = identity(a);
            func second<T, U>(a: T, b: U): U = identity(b);

            public func foo(n: int32, m: int32): int32 =
                first(n, "Hello") + second(false, m);
            """");

        var x = Invoke<int>(assembly, "foo", 2, 3);
        Assert.Equal(5, x);
    }

    [Fact]
    public void ModuleFunctionCall()
    {
        var bar = SyntaxTree.Parse("""
            public func bar(): int32{
                return FooTest.foo();
            }
            """, ToPath("Tests", "bar.draco"));

        var foo = SyntaxTree.Parse("""
            internal func foo(): int32 = x;
            val x = 5;
            """, ToPath("Tests", "FooTest", "foo.draco"));

        var assembly = Compile(ToPath("Tests"), bar, foo);

        var x = Invoke<int>(assembly, "Tests", "bar");
        Assert.Equal(5, x);
    }

    [Fact]
    public void ModuleGlobalAccess()
    {
        var bar = SyntaxTree.Parse("""
            public func bar(): int32{
                return FooTest.x;
            }
            """, ToPath("Tests", "bar.draco"));

        var foo = SyntaxTree.Parse("""
            public val x = 5;
            """, ToPath("Tests", "FooTest", "foo.draco"));

        var assembly = Compile(ToPath("Tests"), bar, foo);

        var x = Invoke<int>(assembly, "Tests", "bar");
        Assert.Equal(5, x);
    }

    [Fact]
    public void NestedModuleAccess()
    {
        var foo = SyntaxTree.Parse("""
            public func foo(): int32 = 5;
            """, ToPath("Tests", "FooTest", "foo.draco"));

        var assembly = Compile(ToPath("Tests"), foo);

        var x = Invoke<int>(assembly, "Tests.FooTest", "foo");
        Assert.Equal(5, x);
    }

    [Fact]
    public void GenericMemberMethodCall()
    {
        var csReference = CompileCSharpToStream(
            "Test.dll",
            """
            public class IdentityProvider
            {
                public T Identity<T>(T x) => x;
            }
            """);
        var foo = SyntaxTree.Parse("""
            public func foo(): int32 {
                val provider = IdentityProvider();
                return provider.Identity<int32>(2) + provider.Identity(123);
            }
            """);

        var assembly = Compile(
            root: null,
            syntaxTrees: ImmutableArray.Create(foo),
            additionalPeReferences: ImmutableArray.Create(("Test.dll", csReference)));

        var x = Invoke<int>(assembly, "foo");
        Assert.Equal(125, x);
    }

    [Fact]
    public void PropertiesCompoundAssignment()
    {
        var csReference = CompileCSharpToStream(
            "Test.dll",
            """
            public class FooTest
            {
                public static int StaticProp { get; set; } = 5;
                public int NonStaticProp { get; set; } = 4;
            }
            """);
        var foo = SyntaxTree.Parse("""
            public func foo(): int32 {
                var test = FooTest();
                test.NonStaticProp += 2;
                FooTest.StaticProp += 3;
                return test.NonStaticProp += FooTest.StaticProp;
            }
            """);

        var assembly = Compile(
            root: null,
            syntaxTrees: ImmutableArray.Create(foo),
            additionalPeReferences: ImmutableArray.Create(("Test.dll", csReference)));

        var x = Invoke<int>(assembly, "foo");
        Assert.Equal(14, x);
    }

    [Fact]
<<<<<<< HEAD
    public void MergeArrays()
    {
        var assembly = Compile("""
            func merge<T>(a: Array<T>, b: Array<T>): Array<T> {
                val result = Array(a.Length + b.Length);
                var offs = 0;
                while (offs < a.Length) {
                    result[offs] = a[offs];
                    offs += 1;
                }
                while (offs - a.Length < b.Length) {
                    result[offs] = b[offs - a.Length];
                    offs += 1;
                }
                return result;
            }

            public func merge_int(a: Array<int32>, b: Array<int32>): Array<int32> = merge(a, b);
            """);

        var input1 = new[] { 1, 3 };
        var input2 = new[] { 2, 4 };
        var expectedOutput = new[] { 1, 3, 2, 4 };
        var output = Invoke<int[]>(assembly, "merge_int", input1, input2);
        Assert.True(output.SequenceEqual(expectedOutput));
    }

    [Fact]
    public void BubbleSortArray()
    {
        var assembly = Compile("""
            public func bubblesort(a: Array<int32>) {
                var i = 1;
                while (i < a.Length) {
                    var j = 0;
                    while (j < a.Length - i) {
                        if (a[j + 1] < a[j]) {
                            val tmp = a[j];
                            a[j] = a[j + 1];
                            a[j + 1] = tmp;
                        }
                        j += 1;
                    }
                    i += 1;
                }
            }
            """);

        var input = new[] { 17, 1, 12, 7, 10, 10, 6, 12, 2, 8 };
        var output = new[] { 1, 2, 6, 7, 8, 10, 10, 12, 12, 17 };
        Invoke<object?>(assembly, "bubblesort", input);
        Assert.True(input.SequenceEqual(output));
=======
    public void InCodeModuleUsage()
    {
        var assembly = Compile(""""
            public func foo(): string = FooModule.GetFoo();

            module FooModule{
                public func GetFoo(): string = "foo";
            }
            """");

        var x = Invoke<string>(assembly, "foo");
        Assert.Equal("foo", x);
    }

    [Fact]
    public void InCodeModuleUsageImportingInsideModule()
    {
        var assembly = Compile(""""
            public func foo(): string = FooModule.Hello();

            module FooModule {
                import System.Text;

                public func Hello(): string{
                    var sb = StringBuilder();
                    sb.Append("Hello, World!");
                    return sb.ToString();
                }
            }
            """");

        var x = Invoke<string>(assembly, "foo");
        Assert.Equal("Hello, World!", x);
>>>>>>> c2afded5
    }
}<|MERGE_RESOLUTION|>--- conflicted
+++ resolved
@@ -482,7 +482,6 @@
     }
 
     [Fact]
-<<<<<<< HEAD
     public void MergeArrays()
     {
         var assembly = Compile("""
@@ -535,7 +534,8 @@
         var output = new[] { 1, 2, 6, 7, 8, 10, 10, 12, 12, 17 };
         Invoke<object?>(assembly, "bubblesort", input);
         Assert.True(input.SequenceEqual(output));
-=======
+    }
+
     public void InCodeModuleUsage()
     {
         var assembly = Compile(""""
@@ -569,6 +569,5 @@
 
         var x = Invoke<string>(assembly, "foo");
         Assert.Equal("Hello, World!", x);
->>>>>>> c2afded5
     }
 }