--- conflicted
+++ resolved
@@ -68,7 +68,6 @@
         }
     }
 
-<<<<<<< HEAD
     public override void VisitType(TypeSymbol typeSymbol)
     {
         if (typeSymbol is not SourceClassSymbol sourceClass) return;
@@ -76,7 +75,8 @@
         var type = this.module.DefineType(typeSymbol);
         var typeCodegen = new ClassCodegen(this, type);
         sourceClass.Accept(typeCodegen);
-=======
+    }
+
     public override void VisitProperty(PropertySymbol propertySymbol)
     {
         // TODO: Not flexible, won't work for non-auto props
@@ -100,7 +100,6 @@
             // Compile the local functions
             foreach (var localFunc in localFunctions) this.VisitFunction(localFunc);
         }
->>>>>>> 210b6710
     }
 
     public override void VisitFunction(FunctionSymbol functionSymbol)
