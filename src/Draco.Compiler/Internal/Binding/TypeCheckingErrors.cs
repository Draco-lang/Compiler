using Draco.Compiler.Api.Diagnostics;
using Draco.Compiler.Internal.Diagnostics;

namespace Draco.Compiler.Internal.Binding;

/// <summary>
/// Holds constants for type checking errors.
/// </summary>
internal static class TypeCheckingErrors
{
    private static string Code(int index) => DiagnosticTemplate.CreateDiagnosticCode(DiagnosticCategory.TypeChecking, index);

    /// <summary>
    /// The inference was incomplete.
    /// </summary>
    public static readonly DiagnosticTemplate InferenceIncomplete = DiagnosticTemplate.Create(
        title: "inference incomplete",
        severity: DiagnosticSeverity.Error,
        format: "type inference could not complete in {0}",
        code: Code(1));

    /// <summary>
    /// The type of something could not be inferred.
    /// </summary>
    public static readonly DiagnosticTemplate CouldNotInferType = DiagnosticTemplate.Create(
        title: "could not infer type",
        severity: DiagnosticSeverity.Error,
        format: "could not infer type of {0}",
        code: Code(2));

    /// <summary>
    /// A type mismatch error.
    /// </summary>
    public static readonly DiagnosticTemplate TypeMismatch = DiagnosticTemplate.Create(
        title: "type mismatch",
        severity: DiagnosticSeverity.Error,
        format: "type mismatch between {0} and {1}",
        code: Code(3));

    /// <summary>
    /// No matching overload found.
    /// </summary>
    public static readonly DiagnosticTemplate NoMatchingOverload = DiagnosticTemplate.Create(
        title: "no matching overload",
        severity: DiagnosticSeverity.Error,
        format: "no matching overload found for {0}",
        code: Code(4));

    /// <summary>
    /// More than one overload matches the call.
    /// </summary>
    public static readonly DiagnosticTemplate AmbiguousOverloadedCall = DiagnosticTemplate.Create(
        title: "ambiguous overload",
        severity: DiagnosticSeverity.Error,
        format: "ambiguous overloads found for {0}, candidates are {1}",
        code: Code(5));

    /// <summary>
    /// A function with matching parameters has already been defined.
    /// </summary>
    public static readonly DiagnosticTemplate IllegalOverloadDefinition = DiagnosticTemplate.Create(
        title: "illegal declaration",
        severity: DiagnosticSeverity.Error,
        format: "parameters of function {0} match another definition",
        code: Code(6));

    /// <summary>
    /// A non-function type was called.
    /// </summary>
    public static readonly DiagnosticTemplate CallNonFunction = DiagnosticTemplate.Create(
        title: "illegal call",
        severity: DiagnosticSeverity.Error,
        format: "the non-function type {0} can not be called",
        code: Code(7));

    /// <summary>
    /// A generic function with the given no. args was not found.
    /// </summary>
    public static readonly DiagnosticTemplate NoGenericFunctionWithParamCount = DiagnosticTemplate.Create(
        title: "generic parameter count mismatch",
        severity: DiagnosticSeverity.Error,
        format: "function {0} with {1} number of generic parameters could not be found",
        code: Code(8));

    /// <summary>
    /// A generic type does not take the given amount of parameters.
    /// </summary>
    public static readonly DiagnosticTemplate GenericTypeParamCountMismatch = DiagnosticTemplate.Create(
        title: "generic parameter count mismatch",
        severity: DiagnosticSeverity.Error,
        format: "type {0} with {1} number of generic parameters could not be found",
        code: Code(9));

    /// <summary>
    /// The given expression can not be generic instantiated.
    /// </summary>
    public static readonly DiagnosticTemplate NotGenericConstruct = DiagnosticTemplate.Create(
        title: "not a generic construct",
        severity: DiagnosticSeverity.Error,
        format: "the given construct can not be generic instantiated",
        code: Code(10));

    /// <summary>
<<<<<<< HEAD
    /// No common type found for types.
    /// Expected string of concatenated types as argument.
    /// </summary>
    public static readonly DiagnosticTemplate NoCommonType = DiagnosticTemplate.Create(
        title: "no common type found for types",
        severity: DiagnosticSeverity.Error,
        format: "no common type found for types {0}",
=======
    /// The given variadic parameter type is illegal.
    /// </summary>
    public static readonly DiagnosticTemplate IllegalVariadicType = DiagnosticTemplate.Create(
        title: "illegal variadic type",
        severity: DiagnosticSeverity.Error,
        format: "the given type {0} is not legal for variadic parameters",
>>>>>>> 0e8b52b1
        code: Code(11));
}
<|MERGE_RESOLUTION|>--- conflicted
+++ resolved
@@ -101,7 +101,15 @@
         code: Code(10));
 
     /// <summary>
-<<<<<<< HEAD
+    /// The given variadic parameter type is illegal.
+    /// </summary>
+    public static readonly DiagnosticTemplate IllegalVariadicType = DiagnosticTemplate.Create(
+        title: "illegal variadic type",
+        severity: DiagnosticSeverity.Error,
+        format: "the given type {0} is not legal for variadic parameters",
+        code: Code(11));
+
+    /// <summary>
     /// No common type found for types.
     /// Expected string of concatenated types as argument.
     /// </summary>
@@ -109,13 +117,5 @@
         title: "no common type found for types",
         severity: DiagnosticSeverity.Error,
         format: "no common type found for types {0}",
-=======
-    /// The given variadic parameter type is illegal.
-    /// </summary>
-    public static readonly DiagnosticTemplate IllegalVariadicType = DiagnosticTemplate.Create(
-        title: "illegal variadic type",
-        severity: DiagnosticSeverity.Error,
-        format: "the given type {0} is not legal for variadic parameters",
->>>>>>> 0e8b52b1
-        code: Code(11));
+        code: Code(12));
 }
