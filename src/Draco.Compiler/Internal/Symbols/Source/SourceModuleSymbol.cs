using System;
using System.Collections.Generic;
using System.Collections.Immutable;
using System.Diagnostics;
using System.Linq;
using Draco.Compiler.Api;
using Draco.Compiler.Api.Diagnostics;
using Draco.Compiler.Api.Syntax;
using Draco.Compiler.Internal.Binding;
using Draco.Compiler.Internal.Declarations;
<<<<<<< HEAD
using Draco.Compiler.Internal.Diagnostics;
using Draco.Compiler.Internal.Documentation;
=======
>>>>>>> 21394872

namespace Draco.Compiler.Internal.Symbols.Source;

/// <summary>
/// A module defined in-source.
/// </summary>
internal sealed class SourceModuleSymbol : ModuleSymbol, ISourceSymbol
{
    public override Compilation DeclaringCompilation { get; }

    public override IEnumerable<Symbol> Members => this.BindMembersIfNeeded(this.DeclaringCompilation!);
    private ImmutableArray<Symbol> members;

    public override Symbol? ContainingSymbol { get; }
    public override string Name => this.declaration.Name;

    public override SymbolDocumentation Documentation => InterlockedUtils.InitializeNull(ref this.documentation, () => new MarkdownDocumentationExtractor(this.RawDocumentation, this).Extract());
    private SymbolDocumentation? documentation;

    public override string RawDocumentation => this.DeclaringSyntax?.Documentation ?? string.Empty;

    public override SyntaxNode? DeclaringSyntax => (this.declaration as MergedModuleDeclaration)?.Syntax;

    /// <summary>
    /// The syntaxes contributing to this module.
    /// </summary>
    public IEnumerable<SyntaxNode> DeclaringSyntaxes => this.declaration.DeclaringSyntaxes;

    private readonly Declaration declaration;

    private SourceModuleSymbol(
        Compilation compilation,
        Symbol? containingSymbol,
        Declaration declaration)
    {
        this.DeclaringCompilation = compilation;
        this.ContainingSymbol = containingSymbol;
        this.declaration = declaration;
    }

    public SourceModuleSymbol(
        Compilation compilation,
        Symbol? containingSymbol,
        MergedModuleDeclaration declaration)
        : this(compilation, containingSymbol, declaration as Declaration)
    {
    }

    public void Bind(IBinderProvider binderProvider) =>
        this.BindMembersIfNeeded(binderProvider);

    private ImmutableArray<Symbol> BindMembersIfNeeded(IBinderProvider binderProvider) =>
        InterlockedUtils.InitializeDefault(ref this.members, () => this.BindMembers(binderProvider));

    private ImmutableArray<Symbol> BindMembers(IBinderProvider binderProvider)
    {
        var result = ImmutableArray.CreateBuilder<Symbol>();

        // Syntax-declaration
        foreach (var declaration in this.declaration.Children)
        {
            var member = this.BuildMember(declaration);
            var earlierMember = result.FirstOrDefault(s => s.Name == member.Name);
            result.Add(member);

            // We chech for illegal shadowing
            if (earlierMember is null) continue;

            // Overloading is legal
            if (member is FunctionSymbol && earlierMember is FunctionSymbol) continue;

            // Illegal
            var syntax = member.DeclaringSyntax;
            Debug.Assert(syntax is not null);
            binderProvider.DiagnosticBag.Add(Diagnostic.Create(
                template: SymbolResolutionErrors.IllegalShadowing,
                location: syntax.Location,
                formatArgs: member.Name));
        }

        return result.ToImmutable();
    }

    private Symbol BuildMember(Declaration declaration) => declaration switch
    {
        FunctionDeclaration f => this.BuildFunction(f),
        GlobalDeclaration g => this.BuildGlobal(g),
        MergedModuleDeclaration m => this.BuildModule(m),
        _ => throw new ArgumentOutOfRangeException(nameof(declaration)),
    };

    private FunctionSymbol BuildFunction(FunctionDeclaration declaration) => new SourceFunctionSymbol(this, declaration);
    private GlobalSymbol BuildGlobal(GlobalDeclaration declaration) => new SourceGlobalSymbol(this, declaration);
    private ModuleSymbol BuildModule(MergedModuleDeclaration declaration) => new SourceModuleSymbol(this.DeclaringCompilation, this, declaration);
}<|MERGE_RESOLUTION|>--- conflicted
+++ resolved
@@ -8,11 +8,7 @@
 using Draco.Compiler.Api.Syntax;
 using Draco.Compiler.Internal.Binding;
 using Draco.Compiler.Internal.Declarations;
-<<<<<<< HEAD
 using Draco.Compiler.Internal.Diagnostics;
-using Draco.Compiler.Internal.Documentation;
-=======
->>>>>>> 21394872
 
 namespace Draco.Compiler.Internal.Symbols.Source;
 
@@ -32,14 +28,12 @@
     public override SymbolDocumentation Documentation => InterlockedUtils.InitializeNull(ref this.documentation, () => new MarkdownDocumentationExtractor(this.RawDocumentation, this).Extract());
     private SymbolDocumentation? documentation;
 
-    public override string RawDocumentation => this.DeclaringSyntax?.Documentation ?? string.Empty;
-
-    public override SyntaxNode? DeclaringSyntax => (this.declaration as MergedModuleDeclaration)?.Syntax;
-
     /// <summary>
     /// The syntaxes contributing to this module.
     /// </summary>
     public IEnumerable<SyntaxNode> DeclaringSyntaxes => this.declaration.DeclaringSyntaxes;
+
+    public override string RawDocumentation => this.DeclaringSyntax?.Documentation ?? string.Empty;
 
     private readonly Declaration declaration;
 
