using System;
using System.Collections.Generic;
using System.Collections.Immutable;
using System.Linq;
using Draco.Compiler.Api.Diagnostics;
using Draco.Compiler.Internal.Symbols;

namespace Draco.Compiler.Api.Semantics;

// Interfaces //////////////////////////////////////////////////////////////////

/// <summary>
/// Represents a symbol in the language.
/// </summary>
public interface ISymbol : IEquatable<ISymbol>
{
    /// <summary>
    /// The name of the symbol.
    /// </summary>
    public string Name { get; }

    /// <summary>
    /// True, if this symbol represents an error.
    /// </summary>
    public bool IsError { get; }

    /// <summary>
    /// True, if this symbol represents special symbol.
    /// </summary>
    public bool IsSpecialName { get; }

    /// <summary>
    /// The location where this symbol was defined.
    /// </summary>
    public Location? Definition { get; }

    /// <summary>
    /// Documentation attached to this symbol.
    /// </summary>
    public string Documentation { get; }

    /// <summary>
    /// All the members within this symbol.
    /// </summary>
    public IEnumerable<ISymbol> Members { get; }
}

/// <summary>
<<<<<<< HEAD
/// Represents a symbol that has type.
=======
/// Represents a module symbol.
/// </summary>
public interface IModuleSymbol : ISymbol
{
}

/// <summary>
/// Represents a variable symbol.
>>>>>>> e2d74711
/// </summary>
public interface ITypedSymbol
{
    /// <summary>
    /// The type of this symbol.
    /// </summary>
    public ITypeSymbol Type { get; }
}

/// <summary>
/// Represents a module symbol.
/// </summary>
public interface IModuleSymbol : ISymbol
{
}

/// <summary>
/// Represents a variable symbol.
/// </summary>
public interface IVariableSymbol : ISymbol, ITypedSymbol
{
    /// <summary>
    /// True, if this is a mutable variable.
    /// </summary>
    public bool IsMutable { get; }
}

/// <summary>
/// Represents a local variable symbol.
/// </summary>
public interface ILocalSymbol : IVariableSymbol
{
}

/// <summary>
/// Represents a global variable symbol.
/// </summary>
public interface IGlobalSymbol : IVariableSymbol
{
}

/// <summary>
/// Represents a parameter symbol.
/// </summary>
public interface IParameterSymbol : IVariableSymbol
{
}

/// <summary>
/// Represents a parameter symbol.
/// </summary>
public interface IFunctionSymbol : ISymbol, ITypedSymbol
{
    /// <summary>
    /// The parameters this function defines.
    /// </summary>
    public ImmutableArray<IParameterSymbol> Parameters { get; }

    public ITypeSymbol ReturnType { get; }
}

/// <summary>
/// Represents a type symbol.
/// </summary>
public interface ITypeSymbol : ISymbol
{
}

/// <summary>
/// Represents a label symbol.
/// </summary>
public interface ILabelSymbol : ISymbol
{
}

// Base classes ////////////////////////////////////////////////////////////////

internal abstract class SymbolBase : ISymbol
{
    public Symbol Symbol { get; }

    public string Name => this.Symbol.Name;
    public bool IsError => this.Symbol.IsError;
    public bool IsSpecialName => this.Symbol.IsSpecialName;
    public Location? Definition => this.Symbol.DeclarationSyntax?.Location;
    public string Documentation => this.Symbol.Documentation;
    public IEnumerable<ISymbol> Members => this.Symbol.Members.Select(x => x.ToApiSymbol());

    public SymbolBase(Symbol symbol)
    {
        this.Symbol = symbol;
    }

    public bool Equals(ISymbol? other) => other is SymbolBase o
                                       && ReferenceEquals(this.Symbol, o.Symbol);

    public override int GetHashCode() => this.Symbol.GetHashCode();
}

internal abstract class SymbolBase<TInternalSymbol> : SymbolBase
    where TInternalSymbol : Symbol
{
    public new TInternalSymbol Symbol => (TInternalSymbol)base.Symbol;

    protected SymbolBase(TInternalSymbol symbol)
        : base(symbol)
    {
    }

    public override string ToString() => this.Symbol.ToString();
}

// Proxy classes ///////////////////////////////////////////////////////////////

internal sealed class ModuleSymbol : SymbolBase<Internal.Symbols.ModuleSymbol>, IModuleSymbol
{
    public ModuleSymbol(Internal.Symbols.ModuleSymbol module)
        : base(module)
    {
    }
}

internal sealed class GlobalSymbol : SymbolBase<Internal.Symbols.GlobalSymbol>, IGlobalSymbol
{
    public bool IsMutable => this.Symbol.IsMutable;
    public ITypeSymbol Type => (ITypeSymbol)this.Symbol.Type.ToApiSymbol();

    public GlobalSymbol(Internal.Symbols.GlobalSymbol global)
        : base(global)
    {
    }
}

internal sealed class LocalSymbol : SymbolBase<Internal.Symbols.LocalSymbol>, ILocalSymbol
{
    public bool IsMutable => this.Symbol.IsMutable;
    public ITypeSymbol Type => (ITypeSymbol)this.Symbol.Type.ToApiSymbol();

    public LocalSymbol(Internal.Symbols.LocalSymbol local)
        : base(local)
    {
    }
}

internal sealed class ParameterSymbol : SymbolBase<Internal.Symbols.ParameterSymbol>, IParameterSymbol
{
    public bool IsMutable => this.Symbol.IsMutable;
    public ITypeSymbol Type => (ITypeSymbol)this.Symbol.Type.ToApiSymbol();

    public ParameterSymbol(Internal.Symbols.ParameterSymbol parameter)
        : base(parameter)
    {
    }
}

internal sealed class FunctionSymbol : SymbolBase<Internal.Symbols.FunctionSymbol>, IFunctionSymbol
{
    public ITypeSymbol Type => (ITypeSymbol)this.Symbol.Type.ToApiSymbol();
    public ITypeSymbol ReturnType => (ITypeSymbol)this.Symbol.ReturnType.ToApiSymbol();

    public ImmutableArray<IParameterSymbol> Parameters => this.Symbol.Parameters
        .Select(s => s.ToApiSymbol())
        .ToImmutableArray();

    public FunctionSymbol(Internal.Symbols.FunctionSymbol function)
        : base(function)
    {
    }
}

internal sealed class LabelSymbol : SymbolBase<Internal.Symbols.LabelSymbol>, ILabelSymbol
{
    public LabelSymbol(Internal.Symbols.LabelSymbol label)
        : base(label)
    {
    }
}

internal sealed class TypeSymbol : SymbolBase<Internal.Symbols.TypeSymbol>, ITypeSymbol
{
    public TypeSymbol(Internal.Symbols.TypeSymbol type)
        : base(type)
    {
    }
}

// NOTE: Mostly for generic error sentinel values
internal sealed class AnySymbol : SymbolBase<Internal.Symbols.Symbol>
{
    public AnySymbol(Internal.Symbols.Symbol type)
        : base(type)
    {
    }
}<|MERGE_RESOLUTION|>--- conflicted
+++ resolved
@@ -46,25 +46,21 @@
 }
 
 /// <summary>
-<<<<<<< HEAD
 /// Represents a symbol that has type.
-=======
+/// </summary>
+public interface ITypedSymbol
+{
+    /// <summary>
+    /// The type of this symbol.
+    /// </summary>
+    public ITypeSymbol Type { get; }
+}
+
+/// <summary>
 /// Represents a module symbol.
 /// </summary>
 public interface IModuleSymbol : ISymbol
 {
-}
-
-/// <summary>
-/// Represents a variable symbol.
->>>>>>> e2d74711
-/// </summary>
-public interface ITypedSymbol
-{
-    /// <summary>
-    /// The type of this symbol.
-    /// </summary>
-    public ITypeSymbol Type { get; }
 }
 
 /// <summary>
