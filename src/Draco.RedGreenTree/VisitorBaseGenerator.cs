--- conflicted
+++ resolved
@@ -9,11 +9,7 @@
 namespace Draco.RedGreenTree;
 
 /// <summary>
-<<<<<<< HEAD
-/// Generates the visitor interface and base class for the red tree based on the green tree.
-=======
 /// Generates the visitor base class for the red tree based on the green tree.
->>>>>>> d33444e2
 /// </summary>
 public sealed class VisitorBaseGenerator : GeneratorBase
 {
