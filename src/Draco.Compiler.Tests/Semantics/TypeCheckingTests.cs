using System.Collections.Immutable;
using Draco.Compiler.Api;
using Draco.Compiler.Api.Syntax;
using Draco.Compiler.Internal.Binding;
using Draco.Compiler.Internal.Symbols;
using Draco.Compiler.Internal.Symbols.Synthetized;
using static Draco.Compiler.Api.Syntax.SyntaxFactory;
using static Draco.Compiler.Tests.TestUtilities;

namespace Draco.Compiler.Tests.Semantics;

public sealed class TypeCheckingTests : SemanticTestsBase
{
    [Fact]
    public void LocalVariableExplicitlyTyped()
    {
        // func main() {
        //     var x: int32 = 0;
        // }

        // Arrange
        var tree = SyntaxTree.Create(CompilationUnit(FunctionDeclaration(
            "main",
            ParameterList(),
            null,
            BlockFunctionBody(
                DeclarationStatement(VariableDeclaration("x", NameType("int32"), LiteralExpression(0)))))));

        var xDecl = tree.FindInChildren<VariableDeclarationSyntax>(0);

        // Act
        var compilation = Compilation.Create(ImmutableArray.Create(tree));
        var semanticModel = compilation.GetSemanticModel(tree);

        var xSym = GetInternalSymbol<LocalSymbol>(semanticModel.GetDeclaredSymbol(xDecl));

        // Assert
        Assert.Empty(semanticModel.Diagnostics);
        Assert.Equal(xSym.Type, IntrinsicSymbols.Int32);
    }

    [Fact]
    public void LocalVariableTypeInferredFromValue()
    {
        // func main() {
        //     var x = 0;
        // }

        // Arrange
        var tree = SyntaxTree.Create(CompilationUnit(FunctionDeclaration(
            "main",
            ParameterList(),
            null,
            BlockFunctionBody(
                DeclarationStatement(VariableDeclaration("x", value: LiteralExpression(0)))))));

        var xDecl = tree.FindInChildren<VariableDeclarationSyntax>(0);

        // Act
        var compilation = Compilation.Create(ImmutableArray.Create(tree));
        var semanticModel = compilation.GetSemanticModel(tree);

        var xSym = GetInternalSymbol<LocalSymbol>(semanticModel.GetDeclaredSymbol(xDecl));

        // Assert
        Assert.Empty(semanticModel.Diagnostics);
        Assert.Equal(xSym.Type, IntrinsicSymbols.Int32);
    }

    [Fact]
    public void LocalVariableExplicitlyTypedWithoutValue()
    {
        // func main() {
        //     var x: int32;
        // }

        // Arrange
        var tree = SyntaxTree.Create(CompilationUnit(FunctionDeclaration(
            "main",
            ParameterList(),
            null,
            BlockFunctionBody(
                DeclarationStatement(VariableDeclaration("x", NameType("int32")))))));

        var xDecl = tree.FindInChildren<VariableDeclarationSyntax>(0);

        // Act
        var compilation = Compilation.Create(ImmutableArray.Create(tree));
        var semanticModel = compilation.GetSemanticModel(tree);

        var xSym = GetInternalSymbol<LocalSymbol>(semanticModel.GetDeclaredSymbol(xDecl));

        // Assert
        Assert.Empty(semanticModel.Diagnostics);
        Assert.Equal(xSym.Type, IntrinsicSymbols.Int32);
    }

    [Fact]
    public void LocalVariableTypeInferredFromLaterAssignment()
    {
        // func main() {
        //     var x;
        //     x = 0;
        // }

        // Arrange
        var tree = SyntaxTree.Create(CompilationUnit(FunctionDeclaration(
            "main",
            ParameterList(),
            null,
            BlockFunctionBody(
                DeclarationStatement(VariableDeclaration("x")),
                ExpressionStatement(BinaryExpression(NameExpression("x"), Assign, LiteralExpression(0)))))));

        var xDecl = tree.FindInChildren<VariableDeclarationSyntax>(0);

        // Act
        var compilation = Compilation.Create(ImmutableArray.Create(tree));
        var semanticModel = compilation.GetSemanticModel(tree);

        var xSym = GetInternalSymbol<LocalSymbol>(semanticModel.GetDeclaredSymbol(xDecl));

        // Assert
        Assert.Empty(semanticModel.Diagnostics);
        Assert.Equal(xSym.Type, IntrinsicSymbols.Int32);
    }

    [Fact]
    public void LocalVariableTypeCanNotBeInferred()
    {
        // func main() {
        //     var x;
        // }

        // Arrange
        var tree = SyntaxTree.Create(CompilationUnit(FunctionDeclaration(
            "main",
            ParameterList(),
            null,
            BlockFunctionBody(
                DeclarationStatement(VariableDeclaration("x"))))));

        var xDecl = tree.FindInChildren<VariableDeclarationSyntax>(0);

        // Act
        var compilation = Compilation.Create(ImmutableArray.Create(tree));
        var semanticModel = compilation.GetSemanticModel(tree);
        var diags = semanticModel.Diagnostics;

        var xSym = GetInternalSymbol<LocalSymbol>(semanticModel.GetDeclaredSymbol(xDecl));

        // Assert
        Assert.Single(diags);
        AssertDiagnostic(diags, TypeCheckingErrors.CouldNotInferType);
        Assert.True(xSym.Type.IsError);
    }

    [Fact]
    public void LocalVariableIncompatibleType()
    {
        // func main() {
        //     var x: int32 = "Hello";
        // }

        // Arrange
        var tree = SyntaxTree.Create(CompilationUnit(FunctionDeclaration(
            "main",
            ParameterList(),
            null,
            BlockFunctionBody(
                DeclarationStatement(VariableDeclaration(
                    "x",
                    NameType("int32"),
                    StringExpression("Hello")))))));

        var xDecl = tree.FindInChildren<VariableDeclarationSyntax>(0);

        // Act
        var compilation = Compilation.Create(ImmutableArray.Create(tree));
        var semanticModel = compilation.GetSemanticModel(tree);
        var diags = semanticModel.Diagnostics;

        var xSym = GetInternalSymbol<LocalSymbol>(semanticModel.GetDeclaredSymbol(xDecl));

        // Assert
        Assert.Single(diags);
        AssertDiagnostic(diags, TypeCheckingErrors.TypeMismatch);
        Assert.False(xSym.Type.IsError);
    }

    [Fact]
    public void LocalVariableIncompatibleTypeInferredFromUsage()
    {
        // func main() {
        //     var x;
        //     x = 0;
        //     x = "Hello";
        // }

        // Arrange
        var tree = SyntaxTree.Create(CompilationUnit(FunctionDeclaration(
            "main",
            ParameterList(),
            null,
            BlockFunctionBody(
                DeclarationStatement(VariableDeclaration("x")),
                ExpressionStatement(BinaryExpression(NameExpression("x"), Assign, LiteralExpression(0))),
                ExpressionStatement(BinaryExpression(NameExpression("x"), Assign, StringExpression("Hello")))))));

        var xDecl = tree.FindInChildren<VariableDeclarationSyntax>(0);

        // Act
        var compilation = Compilation.Create(ImmutableArray.Create(tree));
        var semanticModel = compilation.GetSemanticModel(tree);
        var diags = semanticModel.Diagnostics;

        var xSym = GetInternalSymbol<LocalSymbol>(semanticModel.GetDeclaredSymbol(xDecl));

        // Assert
        Assert.Equal(IntrinsicSymbols.Int32, xSym.Type);
        Assert.Single(diags);
        AssertDiagnostic(diags, TypeCheckingErrors.TypeMismatch);
        Assert.False(xSym.Type.IsError);
    }

    [Fact]
    public void GlobalVariableExplicitlyTyped()
    {
        // var x: int32 = 0;

        // Arrange
        var tree = SyntaxTree.Create(CompilationUnit(
            VariableDeclaration("x", NameType("int32"), LiteralExpression(0))));

        var xDecl = tree.FindInChildren<VariableDeclarationSyntax>(0);

        // Act
        var compilation = Compilation.Create(ImmutableArray.Create(tree));
        var semanticModel = compilation.GetSemanticModel(tree);

        var xSym = GetInternalSymbol<GlobalSymbol>(semanticModel.GetDeclaredSymbol(xDecl));

        // Assert
        Assert.Empty(semanticModel.Diagnostics);
        Assert.Equal(xSym.Type, IntrinsicSymbols.Int32);
    }

    [Fact]
    public void GlobalVariableTypeInferredFromValue()
    {
        // var x = 0;

        // Arrange
        var tree = SyntaxTree.Create(CompilationUnit(
            VariableDeclaration("x", value: LiteralExpression(0))));

        var xDecl = tree.FindInChildren<VariableDeclarationSyntax>(0);

        // Act
        var compilation = Compilation.Create(ImmutableArray.Create(tree));
        var semanticModel = compilation.GetSemanticModel(tree);

        var xSym = GetInternalSymbol<GlobalSymbol>(semanticModel.GetDeclaredSymbol(xDecl));

        // Assert
        Assert.Empty(semanticModel.Diagnostics);
        Assert.Equal(xSym.Type, IntrinsicSymbols.Int32);
    }

    [Fact]
    public void GlobalVariableExplicitlyTypedWithoutValue()
    {
        // var x: int32;

        // Arrange
        var tree = SyntaxTree.Create(CompilationUnit(
            VariableDeclaration("x", NameType("int32"))));

        var xDecl = tree.FindInChildren<VariableDeclarationSyntax>(0);

        // Act
        var compilation = Compilation.Create(ImmutableArray.Create(tree));
        var semanticModel = compilation.GetSemanticModel(tree);

        var xSym = GetInternalSymbol<GlobalSymbol>(semanticModel.GetDeclaredSymbol(xDecl));

        // Assert
        Assert.Empty(semanticModel.Diagnostics);
        Assert.Equal(xSym.Type, IntrinsicSymbols.Int32);
    }

    [Fact]
    public void GlobalVariableTypeCanNotBeInferred()
    {
        // var x;

        // Arrange
        var tree = SyntaxTree.Create(CompilationUnit(
            VariableDeclaration("x")));

        var xDecl = tree.FindInChildren<VariableDeclarationSyntax>(0);

        // Act
        var compilation = Compilation.Create(ImmutableArray.Create(tree));
        var semanticModel = compilation.GetSemanticModel(tree);
        var diags = semanticModel.Diagnostics;

        var xSym = GetInternalSymbol<GlobalSymbol>(semanticModel.GetDeclaredSymbol(xDecl));

        // Assert
        Assert.Single(diags);
        AssertDiagnostic(diags, TypeCheckingErrors.CouldNotInferType);
        Assert.True(xSym.Type.IsError);
    }

    [Fact]
    public void GlobalVariableIncompatibleType()
    {
        // var x: int32 = "Hello";

        // Arrange
        var tree = SyntaxTree.Create(CompilationUnit(
            VariableDeclaration(
                "x",
                NameType("int32"),
                StringExpression("Hello"))));

        var xDecl = tree.FindInChildren<VariableDeclarationSyntax>(0);

        // Act
        var compilation = Compilation.Create(ImmutableArray.Create(tree));
        var semanticModel = compilation.GetSemanticModel(tree);
        var diags = semanticModel.Diagnostics;

        var xSym = GetInternalSymbol<GlobalSymbol>(semanticModel.GetDeclaredSymbol(xDecl));

        // Assert
        Assert.Single(diags);
        AssertDiagnostic(diags, TypeCheckingErrors.TypeMismatch);
        Assert.False(xSym.Type.IsError);
    }

    [Fact]
    public void BlockBodyFunctionReturnTypeMismatch()
    {
        // func foo(): int32 {
        //     return "Hello";
        // }

        // Arrange
        var tree = SyntaxTree.Create(CompilationUnit(FunctionDeclaration(
            "foo",
            ParameterList(),
            NameType("int32"),
            BlockFunctionBody(
                ExpressionStatement(ReturnExpression(StringExpression("Hello")))))));

        // Act
        var compilation = Compilation.Create(ImmutableArray.Create(tree));
        var semanticModel = compilation.GetSemanticModel(tree);
        var diags = semanticModel.Diagnostics;

        // Assert
        Assert.Single(diags);
        AssertDiagnostic(diags, TypeCheckingErrors.TypeMismatch);
    }

    [Fact]
    public void InlineBodyFunctionReturnTypeMismatch()
    {
        // func foo(): int32 = "Hello";

        // Arrange
        var tree = SyntaxTree.Create(CompilationUnit(FunctionDeclaration(
            "foo",
            ParameterList(),
            NameType("int32"),
            InlineFunctionBody(StringExpression("Hello")))));

        // Act
        var compilation = Compilation.Create(ImmutableArray.Create(tree));
        var semanticModel = compilation.GetSemanticModel(tree);
        var diags = semanticModel.Diagnostics;

        // Assert
        Assert.Single(diags);
        AssertDiagnostic(diags, TypeCheckingErrors.TypeMismatch);
    }

    [Fact]
    public void IfConditionIsBool()
    {
        // func foo() {
        //     if (true) {}
        // }

        // Arrange
        var tree = SyntaxTree.Create(CompilationUnit(FunctionDeclaration(
            "foo",
            ParameterList(),
            null,
            BlockFunctionBody(
                ExpressionStatement(IfExpression(LiteralExpression(true), BlockExpression()))))));

        // Act
        var compilation = Compilation.Create(ImmutableArray.Create(tree));
        var semanticModel = compilation.GetSemanticModel(tree);
        var diags = semanticModel.Diagnostics;

        // Assert
        Assert.Empty(diags);
    }

    [Fact]
    public void IfConditionIsNotBool()
    {
        // func foo() {
        //     if (1) {}
        // }

        // Arrange
        var tree = SyntaxTree.Create(CompilationUnit(FunctionDeclaration(
            "foo",
            ParameterList(),
            null,
            BlockFunctionBody(
                ExpressionStatement(IfExpression(LiteralExpression(1), BlockExpression()))))));

        // Act
        var compilation = Compilation.Create(ImmutableArray.Create(tree));
        var semanticModel = compilation.GetSemanticModel(tree);
        var diags = semanticModel.Diagnostics;

        // Assert
        Assert.Single(diags);
        AssertDiagnostic(diags, TypeCheckingErrors.TypeMismatch);
    }

    [Fact]
    public void WhileConditionIsBool()
    {
        // func foo() {
        //     while (true) {}
        // }

        // Arrange
        var tree = SyntaxTree.Create(CompilationUnit(FunctionDeclaration(
            "foo",
            ParameterList(),
            null,
            BlockFunctionBody(
                ExpressionStatement(WhileExpression(LiteralExpression(true), BlockExpression()))))));

        // Act
        var compilation = Compilation.Create(ImmutableArray.Create(tree));
        var semanticModel = compilation.GetSemanticModel(tree);
        var diags = semanticModel.Diagnostics;

        // Assert
        Assert.Empty(diags);
    }

    [Fact]
    public void WhileConditionIsNotBool()
    {
        // func foo() {
        //     while (1) {}
        // }

        // Arrange
        var tree = SyntaxTree.Create(CompilationUnit(FunctionDeclaration(
            "foo",
            ParameterList(),
            null,
            BlockFunctionBody(
                ExpressionStatement(WhileExpression(LiteralExpression(1), BlockExpression()))))));

        // Act
        var compilation = Compilation.Create(ImmutableArray.Create(tree));
        var semanticModel = compilation.GetSemanticModel(tree);
        var diags = semanticModel.Diagnostics;

        // Assert
        Assert.Single(diags);
        AssertDiagnostic(diags, TypeCheckingErrors.TypeMismatch);
    }

    [Fact]
    public void IfElseTypeMismatch()
    {
        // func foo() {
        //     var x = if (true) 0 else "Hello";
        // }

        // Arrange
        var tree = SyntaxTree.Create(CompilationUnit(FunctionDeclaration(
            "foo",
            ParameterList(),
            null,
            BlockFunctionBody(
                DeclarationStatement(VariableDeclaration(
                    "x",
                    value: IfExpression(
                        condition: LiteralExpression(true),
                        then: LiteralExpression(0),
                        @else: StringExpression("Hello"))))))));

        // Act
        var compilation = Compilation.Create(ImmutableArray.Create(tree));
        var semanticModel = compilation.GetSemanticModel(tree);
        var diags = semanticModel.Diagnostics;

        // Assert
        Assert.Single(diags);
        AssertDiagnostic(diags, TypeCheckingErrors.NoCommonType);
    }

    // TODO: Unspecified if we want this
    // There is a strong case against this, since with unit being implicit return type,
    // it's not intuitive to read
#if false
    [Fact]
    public void AllowNonUnitExpressionInInlineFuncReturningUnit()
    {
        // func foo(): int32 = 0;
        // func bar() = foo();

        // Arrange
        var tree = CompilationUnit(
            FunctionDeclaration(
                "foo",
                ParameterList(),
                NameType("int32"),
                InlineFunctionBody(LiteralExpression(0))),
            FunctionDeclaration(
                bar",
                ParameterList(),
                null,
                InlineFunctionBody(CallExpr(NameExpression("foo")))));

        // Act
        var compilation = Compilation.Create(ImmutableArray.Create(tree));
        var semanticModel = compilation.GetSemanticModel(tree);

        var diags = semanticModel.Diagnostics;
        var fooDecl = tree.FindInChildren<ParseNode.Decl.Func>(0);
        var barDecl = tree.FindInChildren<ParseNode.Decl.Func>(1);
        var fooSymbol = GetInternalSymbol<IInternalSymbol.IFunction>(semanticModel.GetDefinedSymbol(fooDecl));
        var barSymbol = GetInternalSymbol<IInternalSymbol.IFunction>(semanticModel.GetDefinedSymbol(barDecl));

        // Assert
        Assert.Empty(diags);
        Assert.Equal(Internal.Types.Intrinsics.Int32, fooSymbol.ReturnType);
        Assert.Equal(Type.Unit, barSymbol.ReturnType);
    }
#endif

    [Fact]
    public void NeverTypeCompatibility()
    {
        // func foo() {
        // start:
        //     var x = if (true) 0 else return;
        //     var y = if (true) 0 else goto start;
        // }

        // Arrange
        var tree = SyntaxTree.Create(CompilationUnit(
            FunctionDeclaration(
                "foo",
                ParameterList(),
                null,
                BlockFunctionBody(
                    DeclarationStatement(LabelDeclaration("start")),
                    DeclarationStatement(VariableDeclaration("x", value: IfExpression(LiteralExpression(true), LiteralExpression(0), ReturnExpression()))),
                    DeclarationStatement(VariableDeclaration("y", value: IfExpression(LiteralExpression(true), LiteralExpression(0), GotoExpression("start"))))))));

        var xDecl = tree.FindInChildren<VariableDeclarationSyntax>(0);
        var yDecl = tree.FindInChildren<VariableDeclarationSyntax>(1);

        // Act
        var compilation = Compilation.Create(ImmutableArray.Create(tree));
        var semanticModel = compilation.GetSemanticModel(tree);

        var diags = semanticModel.Diagnostics;
        var xSym = GetInternalSymbol<LocalSymbol>(semanticModel.GetDeclaredSymbol(xDecl));
        var ySym = GetInternalSymbol<LocalSymbol>(semanticModel.GetDeclaredSymbol(yDecl));

        // Assert
        Assert.Empty(diags);
        Assert.Equal(IntrinsicSymbols.Int32, xSym.Type);
        Assert.Equal(IntrinsicSymbols.Int32, ySym.Type);
    }

    [Fact]
    public void NoOverloadForOperator()
    {
        // func foo() {
        //     var x = 1 + "Hello";
        // }

        // Arrange
        var tree = SyntaxTree.Create(CompilationUnit(
            FunctionDeclaration(
                "foo",
                ParameterList(),
                null,
                BlockFunctionBody(
                    DeclarationStatement(VariableDeclaration(
                        "x",
                        value: BinaryExpression(LiteralExpression(1), Plus, StringExpression("Hello"))))))));

        var xDecl = tree.FindInChildren<VariableDeclarationSyntax>(0);

        // Act
        var compilation = Compilation.Create(ImmutableArray.Create(tree));
        var semanticModel = compilation.GetSemanticModel(tree);

        var diags = semanticModel.Diagnostics;
        var xSym = GetInternalSymbol<LocalSymbol>(semanticModel.GetDeclaredSymbol(xDecl));

        // Assert
        Assert.Equal(IntrinsicSymbols.ErrorType, xSym.Type);
        Assert.Single(diags);
        AssertDiagnostic(diags, TypeCheckingErrors.NoMatchingOverload);
    }

    [Fact]
    public void OneVisibleAndOneNotVisibleOverloadImported()
    {
        // import FooModule;
        // func main(){
        //   foo();
        // }

        var main = SyntaxTree.Create(CompilationUnit(
            ImportDeclaration("FooModule"),
            FunctionDeclaration(
                "main",
                ParameterList(),
                null,
                BlockFunctionBody(
                    ExpressionStatement(CallExpression(NameExpression("foo")))))),
            ToPath("Tests", "main.draco"));

        // func foo(): int32 = 0;
        // internal func foo(x: string): int32 = 0;

        var foo = SyntaxTree.Create(CompilationUnit(
           FunctionDeclaration(
               "foo",
               ParameterList(),
               NameType("int32"),
               InlineFunctionBody(LiteralExpression(0))),
            FunctionDeclaration(
                Api.Semantics.Visibility.Internal,
                "foo",
                ParameterList(Parameter("x", NameType("string"))),
                NameType("int32"),
                InlineFunctionBody(LiteralExpression(0)))),
           ToPath("Tests", "FooModule", "foo.draco"));

        // Act
        var compilation = Compilation.Create(
            syntaxTrees: ImmutableArray.Create(main, foo),
            metadataReferences: Basic.Reference.Assemblies.Net70.ReferenceInfos.All
                .Select(r => MetadataReference.FromPeStream(new MemoryStream(r.ImageBytes)))
                .ToImmutableArray(),
            rootModulePath: ToPath("Tests"));

        var semanticModel = compilation.GetSemanticModel(main);

        var diags = semanticModel.Diagnostics;

        // Assert
        Assert.Single(diags);
        AssertDiagnostic(diags, TypeCheckingErrors.NoMatchingOverload);
    }

    [Fact]
    public void OneVisibleAndOneNotVisibleOverloadFullyQualified()
    {
        // func main(){
        //   FooModule.foo();
        // }

        var main = SyntaxTree.Create(CompilationUnit(
            FunctionDeclaration(
                "main",
                ParameterList(),
                null,
                BlockFunctionBody(
                    ExpressionStatement(CallExpression(MemberExpression(NameExpression("FooModule"), "foo")))))),
            ToPath("Tests", "main.draco"));

        // func foo(): int32 = 0;
        // internal func foo(x: string): int32 = 0;

        var foo = SyntaxTree.Create(CompilationUnit(
           FunctionDeclaration(
               "foo",
               ParameterList(),
               NameType("int32"),
               InlineFunctionBody(LiteralExpression(0))),
            FunctionDeclaration(
                Api.Semantics.Visibility.Internal,
                "foo",
                ParameterList(Parameter("x", NameType("string"))),
                NameType("int32"),
                InlineFunctionBody(LiteralExpression(0)))),
           ToPath("Tests", "FooModule", "foo.draco"));

        // Act
        var compilation = Compilation.Create(
            syntaxTrees: ImmutableArray.Create(main, foo),
            metadataReferences: Basic.Reference.Assemblies.Net70.ReferenceInfos.All
                .Select(r => MetadataReference.FromPeStream(new MemoryStream(r.ImageBytes)))
                .ToImmutableArray(),
            rootModulePath: ToPath("Tests"));

        var semanticModel = compilation.GetSemanticModel(main);

        var diags = semanticModel.Diagnostics;

        // Assert
        Assert.Single(diags);
        AssertDiagnostic(diags, TypeCheckingErrors.NoMatchingOverload);
    }

    [Fact]
    public void OkOverloading()
    {
        // func foo(x: int32) { }
        // func foo(x: bool) { }
        //
        // func main() {
        //     foo(0);
        //     foo(true);
        // }

        // Arrange
        var tree = SyntaxTree.Create(CompilationUnit(
            FunctionDeclaration(
                "foo",
                ParameterList(Parameter("x", NameType("int32"))),
                null,
                BlockFunctionBody()),
            FunctionDeclaration(
                "foo",
                ParameterList(Parameter("x", NameType("bool"))),
                null,
                BlockFunctionBody()),
            FunctionDeclaration(
                "main",
                ParameterList(),
                null,
                BlockFunctionBody(
                    ExpressionStatement(CallExpression(NameExpression("foo"), LiteralExpression(0))),
                    ExpressionStatement(CallExpression(NameExpression("foo"), LiteralExpression(true)))))));

        var fooInt32DeclSyntax = tree.FindInChildren<FunctionDeclarationSyntax>(0);
        var fooBoolDeclSyntax = tree.FindInChildren<FunctionDeclarationSyntax>(1);
        var fooInt32RefSyntax = tree.FindInChildren<CallExpressionSyntax>(0).Function;
        var fooBoolRefSyntax = tree.FindInChildren<CallExpressionSyntax>(1).Function;

        // Act
        var compilation = Compilation.Create(ImmutableArray.Create(tree));
        var semanticModel = compilation.GetSemanticModel(tree);

        var diags = semanticModel.Diagnostics;
        var fooInt32DeclSym = GetInternalSymbol<FunctionSymbol>(semanticModel.GetDeclaredSymbol(fooInt32DeclSyntax));
        var fooBoolDeclSym = GetInternalSymbol<FunctionSymbol>(semanticModel.GetDeclaredSymbol(fooBoolDeclSyntax));
        var fooInt32RefSym = GetInternalSymbol<FunctionSymbol>(semanticModel.GetDeclaredSymbol(fooInt32RefSyntax));
        var fooBoolRefSym = GetInternalSymbol<FunctionSymbol>(semanticModel.GetDeclaredSymbol(fooBoolRefSyntax));

        // Assert
        Assert.Empty(diags);
        Assert.NotSame(fooInt32DeclSym, fooBoolDeclSym);
        Assert.Same(fooInt32DeclSym, fooInt32RefSym);
        Assert.Same(fooBoolDeclSym, fooBoolRefSym);
    }

    [Fact]
    public void OkNestedOverloading()
    {
        // func foo(x: int32) {
        //     func foo(x: bool) { }
        //
        //     foo(0);
        //     foo(true);
        // }

        // Arrange
        var tree = SyntaxTree.Create(CompilationUnit(
            FunctionDeclaration(
                "foo",
                ParameterList(Parameter("x", NameType("int32"))),
                null,
                BlockFunctionBody(
                    DeclarationStatement(FunctionDeclaration(
                        "foo",
                        ParameterList(Parameter("x", NameType("bool"))),
                        null,
                        BlockFunctionBody())),
                    ExpressionStatement(CallExpression(NameExpression("foo"), LiteralExpression(0))),
                    ExpressionStatement(CallExpression(NameExpression("foo"), LiteralExpression(true)))))));

        var fooInt32DeclSyntax = tree.FindInChildren<FunctionDeclarationSyntax>(0);
        var fooBoolDeclSyntax = tree.FindInChildren<FunctionDeclarationSyntax>(1);
        var fooInt32RefSyntax = tree.FindInChildren<CallExpressionSyntax>(0).Function;
        var fooBoolRefSyntax = tree.FindInChildren<CallExpressionSyntax>(1).Function;

        // Act
        var compilation = Compilation.Create(ImmutableArray.Create(tree));
        var semanticModel = compilation.GetSemanticModel(tree);

        var diags = semanticModel.Diagnostics;
        var fooInt32DeclSym = GetInternalSymbol<FunctionSymbol>(semanticModel.GetDeclaredSymbol(fooInt32DeclSyntax));
        var fooBoolDeclSym = GetInternalSymbol<FunctionSymbol>(semanticModel.GetDeclaredSymbol(fooBoolDeclSyntax));
        var fooInt32RefSym = GetInternalSymbol<FunctionSymbol>(semanticModel.GetDeclaredSymbol(fooInt32RefSyntax));
        var fooBoolRefSym = GetInternalSymbol<FunctionSymbol>(semanticModel.GetDeclaredSymbol(fooBoolRefSyntax));

        // Assert
        Assert.Empty(diags);
        Assert.NotSame(fooInt32DeclSym, fooBoolDeclSym);
        Assert.Same(fooInt32DeclSym, fooInt32RefSym);
        Assert.Same(fooBoolDeclSym, fooBoolRefSym);
    }

    [Fact]
    public void NestedOverloadNotVisibleFromOutside()
    {
        // func foo(x: int32) {
        //     func foo(x: bool) { }
        // }
        //
        // func main() {
        //     foo(0);
        //     foo(true);
        // }

        // Arrange
        var tree = SyntaxTree.Create(CompilationUnit(
            FunctionDeclaration(
                "foo",
                ParameterList(Parameter("x", NameType("int32"))),
                null,
                BlockFunctionBody(
                    DeclarationStatement(FunctionDeclaration(
                        "foo",
                        ParameterList(Parameter("x", NameType("bool"))),
                        null,
                        BlockFunctionBody())))),
            FunctionDeclaration(
                "main",
                ParameterList(),
                null,
                BlockFunctionBody(
                    ExpressionStatement(CallExpression(NameExpression("foo"), LiteralExpression(0))),
                    ExpressionStatement(CallExpression(NameExpression("foo"), LiteralExpression(true)))))));

        var fooInt32DeclSyntax = tree.FindInChildren<FunctionDeclarationSyntax>(0);
        var fooBoolDeclSyntax = tree.FindInChildren<FunctionDeclarationSyntax>(1);
        var fooInt32RefSyntax = tree.FindInChildren<CallExpressionSyntax>(0).Function;
        var fooBoolRefSyntax = tree.FindInChildren<CallExpressionSyntax>(1).Function;

        // Act
        var compilation = Compilation.Create(ImmutableArray.Create(tree));
        var semanticModel = compilation.GetSemanticModel(tree);

        var diags = semanticModel.Diagnostics;
        var fooInt32DeclSym = GetInternalSymbol<FunctionSymbol>(semanticModel.GetDeclaredSymbol(fooInt32DeclSyntax));
        var fooBoolDeclSym = GetInternalSymbol<FunctionSymbol>(semanticModel.GetDeclaredSymbol(fooBoolDeclSyntax));
        var fooInt32RefSym = GetInternalSymbol<FunctionSymbol>(semanticModel.GetDeclaredSymbol(fooInt32RefSyntax));
        var fooBoolRefSym = semanticModel.GetDeclaredSymbol(fooBoolRefSyntax);

        // Assert
        Assert.Single(diags);
        AssertDiagnostic(diags, TypeCheckingErrors.NoMatchingOverload);
        Assert.NotSame(fooInt32DeclSym, fooBoolDeclSym);
        Assert.Same(fooInt32DeclSym, fooInt32RefSym);
        Assert.NotSame(fooBoolDeclSym, fooBoolRefSym);
        Assert.NotNull(fooBoolRefSym);
        Assert.True(fooBoolRefSym.IsError);
    }

    [Fact]
    public void IllegalOverloading()
    {
        // func foo(x: int32) { }
        // func foo(x: int32) { }

        // Arrange
        var tree = SyntaxTree.Create(CompilationUnit(
            FunctionDeclaration(
                "foo",
                ParameterList(Parameter("x", NameType("int32"))),
                null,
                BlockFunctionBody()),
            FunctionDeclaration(
                "foo",
                ParameterList(Parameter("x", NameType("int32"))),
                null,
                BlockFunctionBody())));

        // Act
        var compilation = Compilation.Create(ImmutableArray.Create(tree));
        var semanticModel = compilation.GetSemanticModel(tree);

        var diags = semanticModel.Diagnostics;

        // Assert
        Assert.Equal(2, diags.Length);
        AssertDiagnostic(diags, TypeCheckingErrors.IllegalOverloadDefinition);
    }

    [Fact]
    public void IllegalOverloadingWithGenerics()
    {
        // func foo<T>(x: int32, y: T) { }
        // func foo<T>(x: int32, y: T) { }

        // Arrange
        var tree = SyntaxTree.Create(CompilationUnit(
            FunctionDeclaration(
                "foo",
                GenericParameterList(GenericParameter("T")),
                ParameterList(Parameter("x", NameType("int32")), Parameter("y", NameType("T"))),
                null,
                BlockFunctionBody()),
            FunctionDeclaration(
                "foo",
                GenericParameterList(GenericParameter("T")),
                ParameterList(Parameter("x", NameType("int32")), Parameter("y", NameType("T"))),
                null,
                BlockFunctionBody())));

        // Act
        var compilation = Compilation.Create(ImmutableArray.Create(tree));
        var semanticModel = compilation.GetSemanticModel(tree);

        var diags = semanticModel.Diagnostics;

        // Assert
        Assert.Equal(2, diags.Length);
        AssertDiagnostic(diags, TypeCheckingErrors.IllegalOverloadDefinition);
    }

    [Fact]
    public void IllegalNestedOverloading()
    {
        // func foo(x: int32) {
        //     func foo(x: int32) { }
        // }

        // Arrange
        var tree = SyntaxTree.Create(CompilationUnit(
            FunctionDeclaration(
                "foo",
                ParameterList(Parameter("x", NameType("int32"))),
                null,
                BlockFunctionBody(
                    DeclarationStatement(FunctionDeclaration(
                        "foo",
                        ParameterList(Parameter("x", NameType("int32"))),
                        null,
                        BlockFunctionBody()))))));

        // Act
        var compilation = Compilation.Create(ImmutableArray.Create(tree));
        var semanticModel = compilation.GetSemanticModel(tree);

        var diags = semanticModel.Diagnostics;

        // Assert
        Assert.Single(diags);
        AssertDiagnostic(diags, TypeCheckingErrors.IllegalOverloadDefinition);
    }

    [Fact]
    public void NestedMatchingLocalOverloads()
    {
        // func foo(x: int32) {
        //     func foo(x: bool) { }
        //
        //     foo(0);
        //     foo(true);
        // }
        //
        // func main() {
        //     func foo(x: bool) {}
        //
        //     foo(0);
        //     foo(true);
        // }

        // Arrange
        var tree = SyntaxTree.Create(CompilationUnit(
            FunctionDeclaration(
                "foo",
                ParameterList(Parameter("x", NameType("int32"))),
                null,
                BlockFunctionBody(
                    DeclarationStatement(FunctionDeclaration(
                        "foo",
                        ParameterList(Parameter("x", NameType("bool"))),
                        null,
                        BlockFunctionBody(
                            ExpressionStatement(CallExpression(NameExpression("foo"), LiteralExpression(0))),
                            ExpressionStatement(CallExpression(NameExpression("foo"), LiteralExpression(true)))))))),
            FunctionDeclaration(
                "main",
                ParameterList(),
                null,
                BlockFunctionBody(
                    DeclarationStatement(FunctionDeclaration(
                        "foo",
                        ParameterList(Parameter("x", NameType("bool"))),
                        null,
                        BlockFunctionBody(
                            ExpressionStatement(CallExpression(NameExpression("foo"), LiteralExpression(0))),
                            ExpressionStatement(CallExpression(NameExpression("foo"), LiteralExpression(true))))))))));

        var fooInt32DeclSyntax = tree.FindInChildren<FunctionDeclarationSyntax>(0);
        var fooBoolInFooDeclSyntax = tree.FindInChildren<FunctionDeclarationSyntax>(1);
        var fooBoolInMainDeclSyntax = tree.FindInChildren<FunctionDeclarationSyntax>(3);
        var fooInt32Ref1Syntax = tree.FindInChildren<CallExpressionSyntax>(0).Function;
        var fooBoolInFooRefSyntax = tree.FindInChildren<CallExpressionSyntax>(1).Function;
        var fooInt32Ref2Syntax = tree.FindInChildren<CallExpressionSyntax>(2).Function;
        var fooBoolInMainRefSyntax = tree.FindInChildren<CallExpressionSyntax>(3).Function;

        // Act
        var compilation = Compilation.Create(ImmutableArray.Create(tree));
        var semanticModel = compilation.GetSemanticModel(tree);

        var diags = semanticModel.Diagnostics;
        var fooInt32DeclSym = GetInternalSymbol<FunctionSymbol>(semanticModel.GetDeclaredSymbol(fooInt32DeclSyntax));
        var fooBoolInFooDeclSym = GetInternalSymbol<FunctionSymbol>(semanticModel.GetDeclaredSymbol(fooBoolInFooDeclSyntax));
        var fooBoolInMainDeclSym = GetInternalSymbol<FunctionSymbol>(semanticModel.GetDeclaredSymbol(fooBoolInMainDeclSyntax));
        var fooInt32Ref1Sym = GetInternalSymbol<FunctionSymbol>(semanticModel.GetDeclaredSymbol(fooInt32Ref1Syntax));
        var fooInt32Ref2Sym = GetInternalSymbol<FunctionSymbol>(semanticModel.GetDeclaredSymbol(fooInt32Ref2Syntax));
        var fooBoolInFooRefSym = GetInternalSymbol<FunctionSymbol>(semanticModel.GetDeclaredSymbol(fooBoolInFooRefSyntax));
        var fooBoolInMainRefSym = GetInternalSymbol<FunctionSymbol>(semanticModel.GetDeclaredSymbol(fooBoolInMainRefSyntax));

        // Assert
        Assert.Empty(diags);
        Assert.Same(fooInt32DeclSym, fooInt32Ref1Sym);
        Assert.Same(fooInt32DeclSym, fooInt32Ref2Sym);
        Assert.Same(fooBoolInFooDeclSym, fooBoolInFooRefSym);
        Assert.Same(fooBoolInMainDeclSym, fooBoolInMainRefSym);
        Assert.NotSame(fooBoolInFooDeclSym, fooBoolInMainDeclSym);
    }

    [Fact]
    public void AccessingField()
    {
        // func main() {
        //     import System;
        //     var x = String.Empty;
        // }

        // Arrange
        var tree = SyntaxTree.Create(CompilationUnit(FunctionDeclaration(
            "main",
            ParameterList(),
            null,
            BlockFunctionBody(
                DeclarationStatement(ImportDeclaration("System")),
                DeclarationStatement(VariableDeclaration("x", null, MemberExpression(NameExpression("String"), "Empty")))))));

        var xDecl = tree.FindInChildren<VariableDeclarationSyntax>(0);
        var consoleRef = tree.FindInChildren<MemberExpressionSyntax>(0).Accessed;

        // Act
        var compilation = Compilation.Create(
             syntaxTrees: ImmutableArray.Create(tree),
             metadataReferences: Basic.Reference.Assemblies.Net70.ReferenceInfos.All
                .Select(r => MetadataReference.FromPeStream(new MemoryStream(r.ImageBytes))).ToImmutableArray());
        var semanticModel = compilation.GetSemanticModel(tree);

        var xSym = GetInternalSymbol<LocalSymbol>(semanticModel.GetDeclaredSymbol(xDecl));
        var stringEmptySym = GetMemberSymbol<FieldSymbol>(GetInternalSymbol<TypeSymbol>(semanticModel.GetReferencedSymbol(consoleRef)), "Empty");

        // Assert
        Assert.Empty(semanticModel.Diagnostics);
        Assert.Equal(xSym.Type, IntrinsicSymbols.String);
        Assert.Equal(stringEmptySym.Type, IntrinsicSymbols.String);
    }

    [Fact]
    public void AccessingProperty()
    {
        // func main() {
        //     import System;
        //     var x = Console.WindowWidth;
        // }

        // Arrange
        var tree = SyntaxTree.Create(CompilationUnit(FunctionDeclaration(
            "main",
            ParameterList(),
            null,
            BlockFunctionBody(
                DeclarationStatement(ImportDeclaration("System")),
                DeclarationStatement(VariableDeclaration("x", null, MemberExpression(NameExpression("Console"), "WindowWidth")))))));

        var xDecl = tree.FindInChildren<VariableDeclarationSyntax>(0);
        var consoleRef = tree.FindInChildren<MemberExpressionSyntax>(0).Accessed;

        // Act
        var compilation = Compilation.Create(
             syntaxTrees: ImmutableArray.Create(tree),
             metadataReferences: Basic.Reference.Assemblies.Net70.ReferenceInfos.All
                .Select(r => MetadataReference.FromPeStream(new MemoryStream(r.ImageBytes))).ToImmutableArray());
        var semanticModel = compilation.GetSemanticModel(tree);

        var xSym = GetInternalSymbol<LocalSymbol>(semanticModel.GetDeclaredSymbol(xDecl));
        var windowWidthSym = GetMemberSymbol<PropertySymbol>(GetInternalSymbol<ModuleSymbol>(semanticModel.GetReferencedSymbol(consoleRef)), "WindowWidth");

        // Assert
        Assert.Empty(semanticModel.Diagnostics);
        Assert.Equal(xSym.Type, IntrinsicSymbols.Int32);
        Assert.Equal(windowWidthSym.Type, IntrinsicSymbols.Int32);
    }

    [Fact]
    public void AccessingIndexer()
    {
        // func main() {
        //     import System.Collections.Generic;
        //     var list = List<int32>();
        //     var x = list[0];
        // }

        // Arrange
        var tree = SyntaxTree.Create(CompilationUnit(FunctionDeclaration(
            "main",
            ParameterList(),
            null,
            BlockFunctionBody(
                DeclarationStatement(ImportDeclaration("System", "Collections", "Generic")),
                DeclarationStatement(VariableDeclaration("list", null, CallExpression(GenericExpression(NameExpression("List"), NameType("int32"))))),
                DeclarationStatement(VariableDeclaration("x", null, IndexExpression(NameExpression("list"), LiteralExpression(0))))))));

        var xDecl = tree.FindInChildren<VariableDeclarationSyntax>(1);
        var listRef = tree.FindInChildren<IndexExpressionSyntax>(0).Indexed;

        // Act
        var compilation = Compilation.Create(
             syntaxTrees: ImmutableArray.Create(tree),
             metadataReferences: Basic.Reference.Assemblies.Net70.ReferenceInfos.All
                .Select(r => MetadataReference.FromPeStream(new MemoryStream(r.ImageBytes))).ToImmutableArray());
        var semanticModel = compilation.GetSemanticModel(tree);

        var xSym = GetInternalSymbol<LocalSymbol>(semanticModel.GetDeclaredSymbol(xDecl));
        var indexSym = GetMemberSymbol<PropertySymbol>(GetInternalSymbol<LocalSymbol>(semanticModel.GetReferencedSymbol(listRef)).Type, "Item");

        // Assert
        Assert.Empty(semanticModel.Diagnostics);
        Assert.Equal(xSym.Type, IntrinsicSymbols.Int32);
        Assert.Equal(indexSym.Type, IntrinsicSymbols.Int32);
    }

    [Fact]
    public void IllegalCallToNonFunctionType()
    {
        // func foo() {
        //     var a = 0;
        //     a();
        // }

        // Arrange
        var tree = SyntaxTree.Create(CompilationUnit(
            FunctionDeclaration(
                "foo",
                ParameterList(),
                null,
                BlockFunctionBody(
                    DeclarationStatement(VariableDeclaration("a", null, LiteralExpression(0))),
                    ExpressionStatement(CallExpression(NameExpression("a")))))));

        // Act
        var compilation = Compilation.Create(ImmutableArray.Create(tree));
        var semanticModel = compilation.GetSemanticModel(tree);

        var diags = semanticModel.Diagnostics;

        // Assert
        Assert.Single(diags);
        AssertDiagnostic(diags, TypeCheckingErrors.CallNonFunction);
    }

    [Fact]
    public void ExplicitGenericFunction()
    {
        // func identity<T>(x: T): T = x;
        //
        // func main() {
        //     var a = identity<int32>(1);
        //     var b = identity<string>("foo");
        //     var c = identity<int32>("foo");
        // }

        // Arrange
        var tree = SyntaxTree.Create(CompilationUnit(
            FunctionDeclaration(
                "identity",
                GenericParameterList(GenericParameter("T")),
                ParameterList(Parameter("x", NameType("T"))),
                NameType("T"),
                InlineFunctionBody(NameExpression("x"))),
            FunctionDeclaration(
                "main",
                ParameterList(),
                null,
                BlockFunctionBody(
                    DeclarationStatement(VariableDeclaration(
                        "a",
                        null,
                        CallExpression(
                            GenericExpression(NameExpression("identity"), NameType("int32")),
                            LiteralExpression(0)))),
                    DeclarationStatement(VariableDeclaration(
                        "b",
                        null,
                        CallExpression(
                            GenericExpression(NameExpression("identity"), NameType("string")),
                            StringExpression("foo")))),
                    DeclarationStatement(VariableDeclaration(
                        "c",
                        null,
                        CallExpression(
                            GenericExpression(NameExpression("identity"), NameType("int32")),
                            StringExpression("foo"))))))));

        var identitySyntax = tree.FindInChildren<FunctionDeclarationSyntax>(0);
        var firstCallSyntax = tree.FindInChildren<CallExpressionSyntax>(0);

        var aSyntax = tree.FindInChildren<VariableDeclarationSyntax>(0);
        var bSyntax = tree.FindInChildren<VariableDeclarationSyntax>(1);
        var cSyntax = tree.FindInChildren<VariableDeclarationSyntax>(2);

        // Act
        var compilation = Compilation.Create(ImmutableArray.Create(tree));
        var semanticModel = compilation.GetSemanticModel(tree);

        var identitySym = GetInternalSymbol<FunctionSymbol>(semanticModel.GetDeclaredSymbol(identitySyntax));
        var firstCalledSym = GetInternalSymbol<FunctionSymbol>(semanticModel.GetReferencedSymbol(firstCallSyntax.Function));

        var aSym = GetInternalSymbol<LocalSymbol>(semanticModel.GetDeclaredSymbol(aSyntax));
        var bSym = GetInternalSymbol<LocalSymbol>(semanticModel.GetDeclaredSymbol(bSyntax));
        var cSym = GetInternalSymbol<LocalSymbol>(semanticModel.GetDeclaredSymbol(cSyntax));

        var diags = semanticModel.Diagnostics;

        // Assert
        Assert.Single(diags);
        // NOTE: This might not be the best error...
        AssertDiagnostic(diags, TypeCheckingErrors.NoMatchingOverload);

        Assert.True(identitySym.IsGenericDefinition);
        Assert.True(firstCalledSym.IsGenericInstance);
        Assert.False(firstCalledSym.IsGenericDefinition);
        Assert.Same(identitySym, firstCalledSym.GenericDefinition);
        Assert.Single(firstCalledSym.GenericArguments);
        Assert.Same(IntrinsicSymbols.Int32, firstCalledSym.GenericArguments[0]);

        Assert.Same(IntrinsicSymbols.Int32, aSym.Type);
        Assert.Same(IntrinsicSymbols.String, bSym.Type);
        Assert.True(cSym.Type.IsError);
    }

    [Fact]
    public void ExplicitGenericFunctionWithWrongNumberOfArgs()
    {
        // func identity<T>(x: T): T = x;
        //
        // func main() {
        //     var a = identity<int32, int32>(1);
        // }

        // Arrange
        var tree = SyntaxTree.Create(CompilationUnit(
            FunctionDeclaration(
                "identity",
                GenericParameterList(GenericParameter("T")),
                ParameterList(Parameter("x", NameType("T"))),
                NameType("T"),
                InlineFunctionBody(NameExpression("x"))),
            FunctionDeclaration(
                "main",
                ParameterList(),
                null,
                BlockFunctionBody(
                    DeclarationStatement(VariableDeclaration(
                        "a",
                        null,
                        CallExpression(
                            GenericExpression(NameExpression("identity"), NameType("int32"), NameType("int32")),
                            LiteralExpression(0))))))));

        // Act
        var compilation = Compilation.Create(ImmutableArray.Create(tree));
        var semanticModel = compilation.GetSemanticModel(tree);

        var diags = semanticModel.Diagnostics;

        // Assert
        Assert.Single(diags);
        AssertDiagnostic(diags, TypeCheckingErrors.NoGenericFunctionWithParamCount);
    }

    [Fact]
    public void InstantiateIllegalConstruct()
    {
        // func main() {
        //     var a = 0;
        //     a<int32>()
        // }

        // Arrange
        var tree = SyntaxTree.Create(CompilationUnit(
            FunctionDeclaration(
                "main",
                ParameterList(),
                null,
                BlockFunctionBody(
                    DeclarationStatement(VariableDeclaration("a", null, LiteralExpression(0))),
                    ExpressionStatement(CallExpression(GenericExpression(NameExpression("a"), NameType("int32"))))))));

        // Act
        var compilation = Compilation.Create(
            syntaxTrees: ImmutableArray.Create(tree));
        var semanticModel = compilation.GetSemanticModel(tree);

        var diags = semanticModel.Diagnostics;

        // Assert
        Assert.Single(diags);
        AssertDiagnostic(diags, TypeCheckingErrors.NotGenericConstruct);
    }

    [Fact]
    public void ExplicitGenericTypeWithWrongNumberOfArgs()
    {
        // import System.Collections.Generic;
        // var l: List<int32, int32>;

        // Arrange
        var tree = SyntaxTree.Create(CompilationUnit(
            ImportDeclaration("System", "Collections", "Generic"),
            VariableDeclaration(
                "l",
                GenericType(NameType("List"), NameType("int32"), NameType("int32")))));

        // Act
        var compilation = Compilation.Create(
            syntaxTrees: ImmutableArray.Create(tree),
            metadataReferences: Basic.Reference.Assemblies.Net70.ReferenceInfos.All
                .Select(r => MetadataReference.FromPeStream(new MemoryStream(r.ImageBytes)))
                .ToImmutableArray());
        var semanticModel = compilation.GetSemanticModel(tree);

        var diags = semanticModel.Diagnostics;

        // Assert
        Assert.Single(diags);
        AssertDiagnostic(diags, TypeCheckingErrors.GenericTypeParamCountMismatch);
    }

    [Fact]
    public void InferGenericFunctionParameterTypeFromUse()
    {
        // func identity<T>(x: T): T = x;
        //
        // func main() {
        //     var x = identity(0);
        // }

        // Arrange
        var tree = SyntaxTree.Create(CompilationUnit(
            FunctionDeclaration(
                "identity",
                GenericParameterList(GenericParameter("T")),
                ParameterList(Parameter("x", NameType("T"))),
                NameType("T"),
                InlineFunctionBody(NameExpression("x"))),
            FunctionDeclaration(
                "main",
                ParameterList(),
                null,
                BlockFunctionBody(
                    DeclarationStatement(VariableDeclaration(
                        "x",
                        null,
                        CallExpression(NameExpression("identity"), LiteralExpression(0))))))));

        var callSyntax = tree.FindInChildren<CallExpressionSyntax>();
        var varSyntax = tree.FindInChildren<VariableDeclarationSyntax>();

        // Act
        var compilation = Compilation.Create(
            syntaxTrees: ImmutableArray.Create(tree));
        var semanticModel = compilation.GetSemanticModel(tree);

        var calledSym = GetInternalSymbol<FunctionSymbol>(semanticModel.GetReferencedSymbol(callSyntax.Function));
        var varSym = GetInternalSymbol<LocalSymbol>(semanticModel.GetDeclaredSymbol(varSyntax));

        var diags = semanticModel.Diagnostics;

        // Assert
        Assert.Empty(diags);
        Assert.True(calledSym.IsGenericInstance);
        Assert.Single(calledSym.GenericArguments);
        Assert.Equal(IntrinsicSymbols.Int32, calledSym.GenericArguments[0], SymbolEqualityComparer.Default);
        Assert.Equal(IntrinsicSymbols.Int32, varSym.Type, SymbolEqualityComparer.Default);
    }

    [Fact]
    public void InferGenericCollectionTypeFromUse()
    {
        // import System.Collections.Generic;
        //
        // func main() {
        //     var s = Stack();
        //     s.Push(0);
        // }

        // Arrange
        var tree = SyntaxTree.Create(CompilationUnit(
            ImportDeclaration("System", "Collections", "Generic"),
            FunctionDeclaration(
                "main",
                ParameterList(),
                null,
                BlockFunctionBody(
                    DeclarationStatement(VariableDeclaration("s", null, CallExpression(NameExpression("Stack")))),
                    ExpressionStatement(CallExpression(
                        MemberExpression(NameExpression("s"), "Push"),
                        LiteralExpression(0)))))));

        var callSyntax = tree.FindInChildren<CallExpressionSyntax>();
        var varSyntax = tree.FindInChildren<VariableDeclarationSyntax>();

        // Act
        var compilation = Compilation.Create(
            syntaxTrees: ImmutableArray.Create(tree),
            metadataReferences: Basic.Reference.Assemblies.Net70.ReferenceInfos.All
                .Select(r => MetadataReference.FromPeStream(new MemoryStream(r.ImageBytes)))
                .ToImmutableArray());
        var semanticModel = compilation.GetSemanticModel(tree);

        var calledSym = GetInternalSymbol<FunctionSymbol>(semanticModel.GetReferencedSymbol(callSyntax.Function));
        var stackSym = calledSym.ReturnType;
        var varSym = GetInternalSymbol<LocalSymbol>(semanticModel.GetDeclaredSymbol(varSyntax));

        var diags = semanticModel.Diagnostics;

        // Assert
        Assert.Empty(diags);
        Assert.True(calledSym.IsGenericInstance);
        Assert.True(stackSym.IsGenericInstance);
        Assert.Equal(IntrinsicSymbols.Int32, calledSym.GenericArguments[0], SymbolEqualityComparer.Default);
        Assert.Equal(IntrinsicSymbols.Int32, stackSym.GenericArguments[0], SymbolEqualityComparer.Default);
    }

    [Fact]
    public void CanNotInferGenericCollectionTypeFromUse()
    {
        // import System.Collections.Generic;
        //
        // func main() {
        //     var s = Stack();
        // }

        // Arrange
        var tree = SyntaxTree.Create(CompilationUnit(
            ImportDeclaration("System", "Collections", "Generic"),
            FunctionDeclaration(
                "main",
                ParameterList(),
                null,
                BlockFunctionBody(
                    DeclarationStatement(VariableDeclaration("s", null, CallExpression(NameExpression("Stack"))))))));

        var callSyntax = tree.FindInChildren<CallExpressionSyntax>();
        var varSyntax = tree.FindInChildren<VariableDeclarationSyntax>();

        // Act
        var compilation = Compilation.Create(
            syntaxTrees: ImmutableArray.Create(tree),
            metadataReferences: Basic.Reference.Assemblies.Net70.ReferenceInfos.All
                .Select(r => MetadataReference.FromPeStream(new MemoryStream(r.ImageBytes)))
                .ToImmutableArray());
        var semanticModel = compilation.GetSemanticModel(tree);

        var diags = semanticModel.Diagnostics;

        // Assert
        Assert.Single(diags);
        AssertDiagnostic(diags, TypeCheckingErrors.InferenceIncomplete);
    }

    [Fact]
    public void ExactMatchOverloadPriorityOverGeneric()
    {
        // func identity<T>(x: T): T = x;
        // func identity(x: int32): int32 = x;
        //
        // func main() {
        //     identity(0);
        //     identity<int32>(0);
        //     identity(true);
        // }

        // Arrange
        var tree = SyntaxTree.Create(CompilationUnit(
            FunctionDeclaration(
                "identity",
                GenericParameterList(GenericParameter("T")),
                ParameterList(Parameter("x", NameType("T"))),
                NameType("T"),
                InlineFunctionBody(NameExpression("x"))),
            FunctionDeclaration(
                "identity",
                ParameterList(Parameter("x", NameType("int32"))),
                NameType("int32"),
                InlineFunctionBody(NameExpression("x"))),
            FunctionDeclaration(
                "main",
                ParameterList(),
                null,
                BlockFunctionBody(
                    ExpressionStatement(CallExpression(NameExpression("identity"), LiteralExpression(0))),
                    ExpressionStatement(CallExpression(
                        GenericExpression(NameExpression("identity"), NameType("int32")),
                        LiteralExpression(0))),
                    ExpressionStatement(CallExpression(NameExpression("identity"), LiteralExpression(true)))))));

        var genericIdentitySyntax = tree.FindInChildren<FunctionDeclarationSyntax>(0);
        var int32IdentitySyntax = tree.FindInChildren<FunctionDeclarationSyntax>(1);
        var call1Syntax = tree.FindInChildren<CallExpressionSyntax>(0);
        var call2Syntax = tree.FindInChildren<CallExpressionSyntax>(1);
        var call3Syntax = tree.FindInChildren<CallExpressionSyntax>(2);

        // Act
        var compilation = Compilation.Create(
            syntaxTrees: ImmutableArray.Create(tree));
        var semanticModel = compilation.GetSemanticModel(tree);

        var genericIdentitySym = GetInternalSymbol<FunctionSymbol>(semanticModel.GetDeclaredSymbol(genericIdentitySyntax));
        var int32IdentitySym = GetInternalSymbol<FunctionSymbol>(semanticModel.GetDeclaredSymbol(int32IdentitySyntax));
        var call1Sym = GetInternalSymbol<FunctionSymbol>(semanticModel.GetReferencedSymbol(call1Syntax.Function));
        var call2Sym = GetInternalSymbol<FunctionSymbol>(semanticModel.GetReferencedSymbol(call2Syntax.Function));
        var call3Sym = GetInternalSymbol<FunctionSymbol>(semanticModel.GetReferencedSymbol(call3Syntax.Function));

        var diags = semanticModel.Diagnostics;

        // Assert
        Assert.Empty(diags);
        Assert.Equal(int32IdentitySym, call1Sym);
        Assert.True(call2Sym.IsGenericInstance);
        Assert.True(call3Sym.IsGenericInstance);
        Assert.Equal(genericIdentitySym, call2Sym.GenericDefinition);
        Assert.Equal(genericIdentitySym, call3Sym.GenericDefinition);
    }

    [Fact]
    public void AmbiguousOverload()
    {
        // func foo<T>(x: T, y: int32) {}
        // func foo<T>(x: int32, y: T) {}
        //
        // func main() {
        //     foo(0, 0);
        // }

        // Arrange
        var tree = SyntaxTree.Create(CompilationUnit(
            FunctionDeclaration(
                "foo",
                GenericParameterList(GenericParameter("T")),
                ParameterList(Parameter("x", NameType("T")), Parameter("y", NameType("int32"))),
                null,
                BlockFunctionBody()),
            FunctionDeclaration(
                "foo",
                GenericParameterList(GenericParameter("T")),
                ParameterList(Parameter("x", NameType("int32")), Parameter("y", NameType("T"))),
                null,
                BlockFunctionBody()),
            FunctionDeclaration(
                "main",
                ParameterList(),
                null,
                BlockFunctionBody(
                    ExpressionStatement(CallExpression(NameExpression("foo"), LiteralExpression(0), LiteralExpression(0)))))));

        // Act
        var compilation = Compilation.Create(
            syntaxTrees: ImmutableArray.Create(tree));
        var semanticModel = compilation.GetSemanticModel(tree);

        var diags = semanticModel.Diagnostics;

        // Assert
        Assert.Single(diags);
        AssertDiagnostic(diags, TypeCheckingErrors.AmbiguousOverloadedCall);
    }

    [Fact]
<<<<<<< HEAD
    public void AssignDerivedTypeToBaseType()
    {
        // import System;
        // func foo()
        // {
        //   var x: Object = Random();
        // }

        var main = SyntaxTree.Create(CompilationUnit(
            ImportDeclaration("System"),
            FunctionDeclaration(
                "foo",
                ParameterList(),
                null,
                BlockFunctionBody(
                    DeclarationStatement(VariableDeclaration("x", NameType("Object"), CallExpression(NameExpression("Random"))))))));

        var xDecl = main.FindInChildren<VariableDeclarationSyntax>(0);

        // Act
        var compilation = Compilation.Create(
            syntaxTrees: ImmutableArray.Create(main),
            metadataReferences: Basic.Reference.Assemblies.Net70.ReferenceInfos.All
                .Select(r => MetadataReference.FromPeStream(new MemoryStream(r.ImageBytes)))
                .ToImmutableArray());

        var semanticModel = compilation.GetSemanticModel(main);
        var wellKnownTypes = new WellKnownTypes(compilation);

        var diags = semanticModel.Diagnostics;
        var xSym = GetInternalSymbol<LocalSymbol>(semanticModel.GetReferencedSymbol(xDecl));

        // Assert
        Assert.Empty(diags);
        Assert.Equal(wellKnownTypes.SystemObject, xSym.Type);
    }

    [Fact]
    public void AssignBaseTypeToDerivedType()
    {
        // import System;
        // func foo()
        // {
        //   var x: String = Object();
        // }

        var main = SyntaxTree.Create(CompilationUnit(
            ImportDeclaration("System"),
            FunctionDeclaration(
                "foo",
                ParameterList(),
                null,
                BlockFunctionBody(
                    DeclarationStatement(VariableDeclaration("x", NameType("String"), CallExpression(NameExpression("Object"))))))));

        var xDecl = main.FindInChildren<VariableDeclarationSyntax>(0);

        // Act
        var compilation = Compilation.Create(
            syntaxTrees: ImmutableArray.Create(main),
            metadataReferences: Basic.Reference.Assemblies.Net70.ReferenceInfos.All
                .Select(r => MetadataReference.FromPeStream(new MemoryStream(r.ImageBytes)))
                .ToImmutableArray());

        var semanticModel = compilation.GetSemanticModel(main);
        var wellKnownTypes = new WellKnownTypes(compilation);

        var diags = semanticModel.Diagnostics;
        var xSym = GetInternalSymbol<LocalSymbol>(semanticModel.GetReferencedSymbol(xDecl));

        // Assert
        Assert.Single(diags);
        AssertDiagnostic(diags, TypeCheckingErrors.TypeMismatch);
        Assert.Equal(wellKnownTypes.SystemString, xSym.Type);
    }

    [Fact]
    public void SuplyDerivedTypeToBaseTypeParameter()
    {
        // import System;
        // func foo()
        // {
        //   bar(Random());
        // }
        //
        // func bar(x: Object) { }

        var main = SyntaxTree.Create(CompilationUnit(
            ImportDeclaration("System"),
            FunctionDeclaration(
                "foo",
                ParameterList(),
                null,
                BlockFunctionBody(
                    ExpressionStatement(CallExpression(NameExpression("bar"), CallExpression(NameExpression("Random")))))),
            FunctionDeclaration(
                "bar",
                ParameterList(Parameter("x", NameType("Object"))),
                null,
                BlockFunctionBody())));

        // Act
        var compilation = Compilation.Create(
            syntaxTrees: ImmutableArray.Create(main),
            metadataReferences: Basic.Reference.Assemblies.Net70.ReferenceInfos.All
                .Select(r => MetadataReference.FromPeStream(new MemoryStream(r.ImageBytes)))
                .ToImmutableArray());

        var semanticModel = compilation.GetSemanticModel(main);
=======
    public void VariadicOverloadPriority()
    {
        // func bar(s: string, x: int32): int32 = 0;
        // func bar(s: string, ...x: Array<int32>): int32 = 0;
        //
        // func main() {
        //     bar("Hi", 5);
        //     bar("Hi", 5, 9);
        //     bar("Hi");
        // }

        // Arrange
        var tree = SyntaxTree.Create(CompilationUnit(
            FunctionDeclaration(
                "bar",
                ParameterList(
                    Parameter("s", NameType("string")),
                    Parameter("x", NameType("int32"))),
                NameType("int32"),
                InlineFunctionBody(LiteralExpression(0))),
            FunctionDeclaration(
                "bar",
                ParameterList(
                    Parameter("s", NameType("string")),
                    VariadicParameter("x", GenericType(NameType("Array"), NameType("int32")))),
                NameType("int32"),
                InlineFunctionBody(LiteralExpression(0))),
            FunctionDeclaration(
                "main",
                ParameterList(),
                null,
                BlockFunctionBody(
                    ExpressionStatement(CallExpression(
                        NameExpression("bar"),
                        StringExpression("Hi"),
                        LiteralExpression(5))),
                    ExpressionStatement(CallExpression(
                        NameExpression("bar"),
                        StringExpression("Hi"),
                        LiteralExpression(5),
                        LiteralExpression(9))),
                    ExpressionStatement(CallExpression(
                        NameExpression("bar"),
                        StringExpression("Hi")))))));

        var nonVariadicFuncSyntax = tree.FindInChildren<FunctionDeclarationSyntax>(0);
        var variadicFuncSyntax = tree.FindInChildren<FunctionDeclarationSyntax>(1);
        var call1Syntax = tree.FindInChildren<CallExpressionSyntax>(0);
        var call2Syntax = tree.FindInChildren<CallExpressionSyntax>(1);
        var call3Syntax = tree.FindInChildren<CallExpressionSyntax>(2);

        // Act
        var compilation = Compilation.Create(
            syntaxTrees: ImmutableArray.Create(tree));
        var semanticModel = compilation.GetSemanticModel(tree);

        var nonVariadicFuncSym = GetInternalSymbol<FunctionSymbol>(semanticModel.GetDeclaredSymbol(nonVariadicFuncSyntax));
        var variadicFuncSym = GetInternalSymbol<FunctionSymbol>(semanticModel.GetDeclaredSymbol(variadicFuncSyntax));
        var call1Sym = GetInternalSymbol<FunctionSymbol>(semanticModel.GetReferencedSymbol(call1Syntax.Function));
        var call2Sym = GetInternalSymbol<FunctionSymbol>(semanticModel.GetReferencedSymbol(call2Syntax.Function));
        var call3Sym = GetInternalSymbol<FunctionSymbol>(semanticModel.GetReferencedSymbol(call3Syntax.Function));

        var diags = semanticModel.Diagnostics;

        // Assert
        Assert.Empty(diags);
        Assert.Equal(nonVariadicFuncSym, call1Sym);
        Assert.Equal(variadicFuncSym, call2Sym);
        Assert.Equal(variadicFuncSym, call3Sym);
    }

    [Fact]
    public void GenericVariadicOverloadPriority()
    {
        // func bar<T>(s: string, x: T): int32 = 0;
        // func bar<T>(s: string, ...x: Array<T>): int32 = 0;
        //
        // func main() {
        //     bar("Hi", true);
        //     bar("Hi", 5, 9);
        // }

        // Arrange
        var tree = SyntaxTree.Create(CompilationUnit(
            FunctionDeclaration(
                "bar",
                GenericParameterList(GenericParameter("T")),
                ParameterList(
                    Parameter("s", NameType("string")),
                    Parameter("x", NameType("T"))),
                NameType("int32"),
                InlineFunctionBody(LiteralExpression(0))),
            FunctionDeclaration(
                "bar",
                GenericParameterList(GenericParameter("T")),
                ParameterList(
                    Parameter("s", NameType("string")),
                    VariadicParameter("x", GenericType(NameType("Array"), NameType("T")))),
                NameType("int32"),
                InlineFunctionBody(LiteralExpression(0))),
            FunctionDeclaration(
                "main",
                ParameterList(),
                null,
                BlockFunctionBody(
                    ExpressionStatement(CallExpression(
                        NameExpression("bar"),
                        StringExpression("Hi"),
                        LiteralExpression(true))),
                    ExpressionStatement(CallExpression(
                        NameExpression("bar"),
                        StringExpression("Hi"),
                        LiteralExpression(5),
                        LiteralExpression(9)))))));

        var nonVariadicFuncSyntax = tree.FindInChildren<FunctionDeclarationSyntax>(0);
        var variadicFuncSyntax = tree.FindInChildren<FunctionDeclarationSyntax>(1);
        var call1Syntax = tree.FindInChildren<CallExpressionSyntax>(0);
        var call2Syntax = tree.FindInChildren<CallExpressionSyntax>(1);

        // Act
        var compilation = Compilation.Create(
            syntaxTrees: ImmutableArray.Create(tree));
        var semanticModel = compilation.GetSemanticModel(tree);

        var nonVariadicFuncSym = GetInternalSymbol<FunctionSymbol>(semanticModel.GetDeclaredSymbol(nonVariadicFuncSyntax));
        var variadicFuncSym = GetInternalSymbol<FunctionSymbol>(semanticModel.GetDeclaredSymbol(variadicFuncSyntax));
        var call1Sym = GetInternalSymbol<FunctionSymbol>(semanticModel.GetReferencedSymbol(call1Syntax.Function));
        var call2Sym = GetInternalSymbol<FunctionSymbol>(semanticModel.GetReferencedSymbol(call2Syntax.Function));
>>>>>>> 0e8b52b1

        var diags = semanticModel.Diagnostics;

        // Assert
        Assert.Empty(diags);
<<<<<<< HEAD
    }

    [Fact]
    public void SuplyBaseTypeToDerivedTypeParameter()
    {
        // import System;
        // func foo()
        // {
        //   bar(Object());
        // }
        //
        // func bar(x: String) { }

        var main = SyntaxTree.Create(CompilationUnit(
            ImportDeclaration("System"),
            FunctionDeclaration(
                "foo",
                ParameterList(),
                null,
                BlockFunctionBody(
                    ExpressionStatement(CallExpression(NameExpression("bar"), CallExpression(NameExpression("Object")))))),
            FunctionDeclaration(
                "bar",
                ParameterList(Parameter("x", NameType("String"))),
                null,
                BlockFunctionBody())));

        // Act
        var compilation = Compilation.Create(
            syntaxTrees: ImmutableArray.Create(main),
            metadataReferences: Basic.Reference.Assemblies.Net70.ReferenceInfos.All
                .Select(r => MetadataReference.FromPeStream(new MemoryStream(r.ImageBytes)))
                .ToImmutableArray());

        var semanticModel = compilation.GetSemanticModel(main);

        var diags = semanticModel.Diagnostics;

        // Assert
        Assert.Single(diags);
        AssertDiagnostic(diags, TypeCheckingErrors.NoMatchingOverload);
    }

    [Fact]
    public void BaseTypeArgumentOverloading()
    {
        // import System;
        // func foo()
        // {
        //   var x = bar(Random());
        // }
        //
        // func bar(x: Object): string = "Hi";
        // func bar(x: Random): int32 = 5;

        var main = SyntaxTree.Create(CompilationUnit(
            ImportDeclaration("System"),
            FunctionDeclaration(
                "foo",
                ParameterList(),
                null,
                BlockFunctionBody(
                    DeclarationStatement(VariableDeclaration("x", null, CallExpression(NameExpression("bar"), CallExpression(NameExpression("Random"))))))),
            FunctionDeclaration(
                "bar",
                ParameterList(Parameter("x", NameType("Object"))),
                NameType("string"),
                InlineFunctionBody(StringExpression("Hi"))),
            FunctionDeclaration(
                "bar",
                ParameterList(Parameter("x", NameType("Random"))),
                NameType("int32"),
                InlineFunctionBody(LiteralExpression(5)))));

        var xDecl = main.FindInChildren<VariableDeclarationSyntax>(0);

        // Act
        var compilation = Compilation.Create(
            syntaxTrees: ImmutableArray.Create(main),
            metadataReferences: Basic.Reference.Assemblies.Net70.ReferenceInfos.All
                .Select(r => MetadataReference.FromPeStream(new MemoryStream(r.ImageBytes)))
                .ToImmutableArray());

        var semanticModel = compilation.GetSemanticModel(main);

        var diags = semanticModel.Diagnostics;
        var xSym = GetInternalSymbol<LocalSymbol>(semanticModel.GetReferencedSymbol(xDecl));

        // Assert
        Assert.Empty(diags);
        Assert.Equal(IntrinsicSymbols.Int32, xSym.Type);
    }

    [Fact]
    public void BaseTypeGenericsCall()
    {
        // import System;
        // func foo()
        // {
        //   bar(Object(), Random(), Random());
        // }
        //
        // func bar<T>(x: T, y: T, z: T) { }

        var main = SyntaxTree.Create(CompilationUnit(
            ImportDeclaration("System"),
            FunctionDeclaration(
                "foo",
                ParameterList(),
                null,
                BlockFunctionBody(
                    ExpressionStatement(CallExpression(NameExpression("bar"), CallExpression(NameExpression("Object")), CallExpression(NameExpression("Random")), CallExpression(NameExpression("Random")))))),
            FunctionDeclaration(
                "bar",
                GenericParameterList(GenericParameter("T")),
                ParameterList(Parameter("x", NameType("T")), Parameter("y", NameType("T")), Parameter("z", NameType("T"))),
                null,
                BlockFunctionBody())));

        // Act
        var compilation = Compilation.Create(
            syntaxTrees: ImmutableArray.Create(main),
            metadataReferences: Basic.Reference.Assemblies.Net70.ReferenceInfos.All
                .Select(r => MetadataReference.FromPeStream(new MemoryStream(r.ImageBytes)))
                .ToImmutableArray());

        var semanticModel = compilation.GetSemanticModel(main);

        var diags = semanticModel.Diagnostics;

        // Assert
        Assert.Empty(diags);
    }

    [Fact]
    public void IfStatementCommonTypeResult()
    {
        // import System;
        // func foo()
        // {
        //   var x = if(true) Random() else Object();
        // }

        var main = SyntaxTree.Create(CompilationUnit(
            ImportDeclaration("System"),
            FunctionDeclaration(
                "foo",
                ParameterList(),
                null,
                BlockFunctionBody(
                    DeclarationStatement(VariableDeclaration("x", null, IfExpression(LiteralExpression(true), CallExpression(NameExpression("Random")), CallExpression(NameExpression("Object")))))))));

        var xDecl = main.FindInChildren<VariableDeclarationSyntax>(0);

        // Act
        var compilation = Compilation.Create(
            syntaxTrees: ImmutableArray.Create(main),
            metadataReferences: Basic.Reference.Assemblies.Net70.ReferenceInfos.All
                .Select(r => MetadataReference.FromPeStream(new MemoryStream(r.ImageBytes)))
                .ToImmutableArray());

        var semanticModel = compilation.GetSemanticModel(main);
        var wellKnownTypes = new WellKnownTypes(compilation);

        var diags = semanticModel.Diagnostics;
        var xSym = GetInternalSymbol<LocalSymbol>(semanticModel.GetReferencedSymbol(xDecl));

        // Assert
        Assert.Empty(diags);
        Assert.Equal(wellKnownTypes.SystemObject, xSym.Type);
=======
        Assert.True(call1Sym.IsGenericInstance);
        Assert.True(call2Sym.IsGenericInstance);
        Assert.Equal(nonVariadicFuncSym, call1Sym.GenericDefinition);
        Assert.Equal(variadicFuncSym, call2Sym.GenericDefinition);
    }

    [Fact]
    public void InferredGenericsMismatch()
    {
        // func foo<T>(x: T, y: T) {}
        //
        // func main() {
        //     foo(1, true);
        // }

        // Arrange
        var tree = SyntaxTree.Create(CompilationUnit(
            FunctionDeclaration(
                "foo",
                GenericParameterList(GenericParameter("T")),
                ParameterList(
                    Parameter("x", NameType("T")),
                    Parameter("y", NameType("T"))),
                null,
                BlockFunctionBody()),
            FunctionDeclaration(
                "main",
                ParameterList(),
                null,
                BlockFunctionBody(
                    ExpressionStatement(CallExpression(
                        NameExpression("foo"),
                        LiteralExpression(1),
                        LiteralExpression(true)))))));


        // Act
        var compilation = Compilation.Create(
            syntaxTrees: ImmutableArray.Create(tree));
        var semanticModel = compilation.GetSemanticModel(tree);

        var diags = semanticModel.Diagnostics;

        // Assert
        Assert.Single(diags);
        AssertDiagnostic(diags, TypeCheckingErrors.TypeMismatch);
    }

    [Fact]
    public void InferredVariadicGenericsMismatch()
    {
        // func foo<T>(...xs: Array<T>) {}
        //
        // func main() {
        //     foo(1, true);
        // }

        // Arrange
        var tree = SyntaxTree.Create(CompilationUnit(
            FunctionDeclaration(
                "foo",
                GenericParameterList(GenericParameter("T")),
                ParameterList(
                    VariadicParameter("xs", GenericType(NameType("Array"), NameType("T")))),
                null,
                BlockFunctionBody()),
            FunctionDeclaration(
                "main",
                ParameterList(),
                null,
                BlockFunctionBody(
                    ExpressionStatement(CallExpression(
                        NameExpression("foo"),
                        LiteralExpression(1),
                        LiteralExpression(true)))))));


        // Act
        var compilation = Compilation.Create(
            syntaxTrees: ImmutableArray.Create(tree));
        var semanticModel = compilation.GetSemanticModel(tree);

        var diags = semanticModel.Diagnostics;

        // Assert
        Assert.Single(diags);
        AssertDiagnostic(diags, TypeCheckingErrors.TypeMismatch);
>>>>>>> 0e8b52b1
    }
}<|MERGE_RESOLUTION|>--- conflicted
+++ resolved
@@ -1609,117 +1609,6 @@
     }
 
     [Fact]
-<<<<<<< HEAD
-    public void AssignDerivedTypeToBaseType()
-    {
-        // import System;
-        // func foo()
-        // {
-        //   var x: Object = Random();
-        // }
-
-        var main = SyntaxTree.Create(CompilationUnit(
-            ImportDeclaration("System"),
-            FunctionDeclaration(
-                "foo",
-                ParameterList(),
-                null,
-                BlockFunctionBody(
-                    DeclarationStatement(VariableDeclaration("x", NameType("Object"), CallExpression(NameExpression("Random"))))))));
-
-        var xDecl = main.FindInChildren<VariableDeclarationSyntax>(0);
-
-        // Act
-        var compilation = Compilation.Create(
-            syntaxTrees: ImmutableArray.Create(main),
-            metadataReferences: Basic.Reference.Assemblies.Net70.ReferenceInfos.All
-                .Select(r => MetadataReference.FromPeStream(new MemoryStream(r.ImageBytes)))
-                .ToImmutableArray());
-
-        var semanticModel = compilation.GetSemanticModel(main);
-        var wellKnownTypes = new WellKnownTypes(compilation);
-
-        var diags = semanticModel.Diagnostics;
-        var xSym = GetInternalSymbol<LocalSymbol>(semanticModel.GetReferencedSymbol(xDecl));
-
-        // Assert
-        Assert.Empty(diags);
-        Assert.Equal(wellKnownTypes.SystemObject, xSym.Type);
-    }
-
-    [Fact]
-    public void AssignBaseTypeToDerivedType()
-    {
-        // import System;
-        // func foo()
-        // {
-        //   var x: String = Object();
-        // }
-
-        var main = SyntaxTree.Create(CompilationUnit(
-            ImportDeclaration("System"),
-            FunctionDeclaration(
-                "foo",
-                ParameterList(),
-                null,
-                BlockFunctionBody(
-                    DeclarationStatement(VariableDeclaration("x", NameType("String"), CallExpression(NameExpression("Object"))))))));
-
-        var xDecl = main.FindInChildren<VariableDeclarationSyntax>(0);
-
-        // Act
-        var compilation = Compilation.Create(
-            syntaxTrees: ImmutableArray.Create(main),
-            metadataReferences: Basic.Reference.Assemblies.Net70.ReferenceInfos.All
-                .Select(r => MetadataReference.FromPeStream(new MemoryStream(r.ImageBytes)))
-                .ToImmutableArray());
-
-        var semanticModel = compilation.GetSemanticModel(main);
-        var wellKnownTypes = new WellKnownTypes(compilation);
-
-        var diags = semanticModel.Diagnostics;
-        var xSym = GetInternalSymbol<LocalSymbol>(semanticModel.GetReferencedSymbol(xDecl));
-
-        // Assert
-        Assert.Single(diags);
-        AssertDiagnostic(diags, TypeCheckingErrors.TypeMismatch);
-        Assert.Equal(wellKnownTypes.SystemString, xSym.Type);
-    }
-
-    [Fact]
-    public void SuplyDerivedTypeToBaseTypeParameter()
-    {
-        // import System;
-        // func foo()
-        // {
-        //   bar(Random());
-        // }
-        //
-        // func bar(x: Object) { }
-
-        var main = SyntaxTree.Create(CompilationUnit(
-            ImportDeclaration("System"),
-            FunctionDeclaration(
-                "foo",
-                ParameterList(),
-                null,
-                BlockFunctionBody(
-                    ExpressionStatement(CallExpression(NameExpression("bar"), CallExpression(NameExpression("Random")))))),
-            FunctionDeclaration(
-                "bar",
-                ParameterList(Parameter("x", NameType("Object"))),
-                null,
-                BlockFunctionBody())));
-
-        // Act
-        var compilation = Compilation.Create(
-            syntaxTrees: ImmutableArray.Create(main),
-            metadataReferences: Basic.Reference.Assemblies.Net70.ReferenceInfos.All
-                .Select(r => MetadataReference.FromPeStream(new MemoryStream(r.ImageBytes)))
-                .ToImmutableArray());
-
-        var semanticModel = compilation.GetSemanticModel(main);
-=======
     public void VariadicOverloadPriority()
     {
         // func bar(s: string, x: int32): int32 = 0;
@@ -1849,13 +1738,215 @@
         var variadicFuncSym = GetInternalSymbol<FunctionSymbol>(semanticModel.GetDeclaredSymbol(variadicFuncSyntax));
         var call1Sym = GetInternalSymbol<FunctionSymbol>(semanticModel.GetReferencedSymbol(call1Syntax.Function));
         var call2Sym = GetInternalSymbol<FunctionSymbol>(semanticModel.GetReferencedSymbol(call2Syntax.Function));
->>>>>>> 0e8b52b1
 
         var diags = semanticModel.Diagnostics;
 
         // Assert
         Assert.Empty(diags);
-<<<<<<< HEAD
+        Assert.True(call1Sym.IsGenericInstance);
+        Assert.True(call2Sym.IsGenericInstance);
+        Assert.Equal(nonVariadicFuncSym, call1Sym.GenericDefinition);
+        Assert.Equal(variadicFuncSym, call2Sym.GenericDefinition);
+    }
+
+    [Fact]
+    public void InferredGenericsMismatch()
+    {
+        // func foo<T>(x: T, y: T) {}
+        //
+        // func main() {
+        //     foo(1, true);
+        // }
+
+        // Arrange
+        var tree = SyntaxTree.Create(CompilationUnit(
+            FunctionDeclaration(
+                "foo",
+                GenericParameterList(GenericParameter("T")),
+                ParameterList(
+                    Parameter("x", NameType("T")),
+                    Parameter("y", NameType("T"))),
+                null,
+                BlockFunctionBody()),
+            FunctionDeclaration(
+                "main",
+                ParameterList(),
+                null,
+                BlockFunctionBody(
+                    ExpressionStatement(CallExpression(
+                        NameExpression("foo"),
+                        LiteralExpression(1),
+                        LiteralExpression(true)))))));
+
+
+        // Act
+        var compilation = Compilation.Create(
+            syntaxTrees: ImmutableArray.Create(tree));
+        var semanticModel = compilation.GetSemanticModel(tree);
+
+        var diags = semanticModel.Diagnostics;
+
+        // Assert
+        Assert.Single(diags);
+        AssertDiagnostic(diags, TypeCheckingErrors.TypeMismatch);
+    }
+
+    [Fact]
+    public void InferredVariadicGenericsMismatch()
+    {
+        // func foo<T>(...xs: Array<T>) {}
+        //
+        // func main() {
+        //     foo(1, true);
+        // }
+
+        // Arrange
+        var tree = SyntaxTree.Create(CompilationUnit(
+            FunctionDeclaration(
+                "foo",
+                GenericParameterList(GenericParameter("T")),
+                ParameterList(
+                    VariadicParameter("xs", GenericType(NameType("Array"), NameType("T")))),
+                null,
+                BlockFunctionBody()),
+            FunctionDeclaration(
+                "main",
+                ParameterList(),
+                null,
+                BlockFunctionBody(
+                    ExpressionStatement(CallExpression(
+                        NameExpression("foo"),
+                        LiteralExpression(1),
+                        LiteralExpression(true)))))));
+
+
+        // Act
+        var compilation = Compilation.Create(
+            syntaxTrees: ImmutableArray.Create(tree));
+        var semanticModel = compilation.GetSemanticModel(tree);
+
+        var diags = semanticModel.Diagnostics;
+
+        // Assert
+        Assert.Single(diags);
+        AssertDiagnostic(diags, TypeCheckingErrors.TypeMismatch);
+    }
+
+    [Fact]
+    public void AssignDerivedTypeToBaseType()
+    {
+        // import System;
+        // func foo()
+        // {
+        //   var x: Object = Random();
+        // }
+
+        var main = SyntaxTree.Create(CompilationUnit(
+            ImportDeclaration("System"),
+            FunctionDeclaration(
+                "foo",
+                ParameterList(),
+                null,
+                BlockFunctionBody(
+                    DeclarationStatement(VariableDeclaration("x", NameType("Object"), CallExpression(NameExpression("Random"))))))));
+
+        var xDecl = main.FindInChildren<VariableDeclarationSyntax>(0);
+
+        // Act
+        var compilation = Compilation.Create(
+            syntaxTrees: ImmutableArray.Create(main),
+            metadataReferences: Basic.Reference.Assemblies.Net70.ReferenceInfos.All
+                .Select(r => MetadataReference.FromPeStream(new MemoryStream(r.ImageBytes)))
+                .ToImmutableArray());
+
+        var semanticModel = compilation.GetSemanticModel(main);
+        var wellKnownTypes = new WellKnownTypes(compilation);
+
+        var diags = semanticModel.Diagnostics;
+        var xSym = GetInternalSymbol<LocalSymbol>(semanticModel.GetReferencedSymbol(xDecl));
+
+        // Assert
+        Assert.Empty(diags);
+        Assert.Equal(wellKnownTypes.SystemObject, xSym.Type);
+    }
+
+    [Fact]
+    public void AssignBaseTypeToDerivedType()
+    {
+        // import System;
+        // func foo()
+        // {
+        //   var x: String = Object();
+        // }
+
+        var main = SyntaxTree.Create(CompilationUnit(
+            ImportDeclaration("System"),
+            FunctionDeclaration(
+                "foo",
+                ParameterList(),
+                null,
+                BlockFunctionBody(
+                    DeclarationStatement(VariableDeclaration("x", NameType("String"), CallExpression(NameExpression("Object"))))))));
+
+        var xDecl = main.FindInChildren<VariableDeclarationSyntax>(0);
+
+        // Act
+        var compilation = Compilation.Create(
+            syntaxTrees: ImmutableArray.Create(main),
+            metadataReferences: Basic.Reference.Assemblies.Net70.ReferenceInfos.All
+                .Select(r => MetadataReference.FromPeStream(new MemoryStream(r.ImageBytes)))
+                .ToImmutableArray());
+
+        var semanticModel = compilation.GetSemanticModel(main);
+        var wellKnownTypes = new WellKnownTypes(compilation);
+
+        var diags = semanticModel.Diagnostics;
+        var xSym = GetInternalSymbol<LocalSymbol>(semanticModel.GetReferencedSymbol(xDecl));
+
+        // Assert
+        Assert.Single(diags);
+        AssertDiagnostic(diags, TypeCheckingErrors.TypeMismatch);
+        Assert.Equal(wellKnownTypes.SystemString, xSym.Type);
+    }
+
+    [Fact]
+    public void SuplyDerivedTypeToBaseTypeParameter()
+    {
+        // import System;
+        // func foo()
+        // {
+        //   bar(Random());
+        // }
+        //
+        // func bar(x: Object) { }
+
+        var main = SyntaxTree.Create(CompilationUnit(
+            ImportDeclaration("System"),
+            FunctionDeclaration(
+                "foo",
+                ParameterList(),
+                null,
+                BlockFunctionBody(
+                    ExpressionStatement(CallExpression(NameExpression("bar"), CallExpression(NameExpression("Random")))))),
+            FunctionDeclaration(
+                "bar",
+                ParameterList(Parameter("x", NameType("Object"))),
+                null,
+                BlockFunctionBody())));
+
+        // Act
+        var compilation = Compilation.Create(
+            syntaxTrees: ImmutableArray.Create(main),
+            metadataReferences: Basic.Reference.Assemblies.Net70.ReferenceInfos.All
+                .Select(r => MetadataReference.FromPeStream(new MemoryStream(r.ImageBytes)))
+                .ToImmutableArray());
+
+        var semanticModel = compilation.GetSemanticModel(main);
+
+        var diags = semanticModel.Diagnostics;
+
+        // Assert
+        Assert.Empty(diags);
     }
 
     [Fact]
@@ -2026,94 +2117,5 @@
         // Assert
         Assert.Empty(diags);
         Assert.Equal(wellKnownTypes.SystemObject, xSym.Type);
-=======
-        Assert.True(call1Sym.IsGenericInstance);
-        Assert.True(call2Sym.IsGenericInstance);
-        Assert.Equal(nonVariadicFuncSym, call1Sym.GenericDefinition);
-        Assert.Equal(variadicFuncSym, call2Sym.GenericDefinition);
-    }
-
-    [Fact]
-    public void InferredGenericsMismatch()
-    {
-        // func foo<T>(x: T, y: T) {}
-        //
-        // func main() {
-        //     foo(1, true);
-        // }
-
-        // Arrange
-        var tree = SyntaxTree.Create(CompilationUnit(
-            FunctionDeclaration(
-                "foo",
-                GenericParameterList(GenericParameter("T")),
-                ParameterList(
-                    Parameter("x", NameType("T")),
-                    Parameter("y", NameType("T"))),
-                null,
-                BlockFunctionBody()),
-            FunctionDeclaration(
-                "main",
-                ParameterList(),
-                null,
-                BlockFunctionBody(
-                    ExpressionStatement(CallExpression(
-                        NameExpression("foo"),
-                        LiteralExpression(1),
-                        LiteralExpression(true)))))));
-
-
-        // Act
-        var compilation = Compilation.Create(
-            syntaxTrees: ImmutableArray.Create(tree));
-        var semanticModel = compilation.GetSemanticModel(tree);
-
-        var diags = semanticModel.Diagnostics;
-
-        // Assert
-        Assert.Single(diags);
-        AssertDiagnostic(diags, TypeCheckingErrors.TypeMismatch);
-    }
-
-    [Fact]
-    public void InferredVariadicGenericsMismatch()
-    {
-        // func foo<T>(...xs: Array<T>) {}
-        //
-        // func main() {
-        //     foo(1, true);
-        // }
-
-        // Arrange
-        var tree = SyntaxTree.Create(CompilationUnit(
-            FunctionDeclaration(
-                "foo",
-                GenericParameterList(GenericParameter("T")),
-                ParameterList(
-                    VariadicParameter("xs", GenericType(NameType("Array"), NameType("T")))),
-                null,
-                BlockFunctionBody()),
-            FunctionDeclaration(
-                "main",
-                ParameterList(),
-                null,
-                BlockFunctionBody(
-                    ExpressionStatement(CallExpression(
-                        NameExpression("foo"),
-                        LiteralExpression(1),
-                        LiteralExpression(true)))))));
-
-
-        // Act
-        var compilation = Compilation.Create(
-            syntaxTrees: ImmutableArray.Create(tree));
-        var semanticModel = compilation.GetSemanticModel(tree);
-
-        var diags = semanticModel.Diagnostics;
-
-        // Assert
-        Assert.Single(diags);
-        AssertDiagnostic(diags, TypeCheckingErrors.TypeMismatch);
->>>>>>> 0e8b52b1
     }
 }