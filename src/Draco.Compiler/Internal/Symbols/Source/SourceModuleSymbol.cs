--- conflicted
+++ resolved
@@ -108,17 +108,11 @@
 
     private IEnumerable<Symbol> BuildMember(Declaration declaration) => declaration switch
     {
-<<<<<<< HEAD
         FunctionDeclaration f => this.BuildFunction(f),
-        GlobalDeclaration g => this.BuildGlobal(g),
         MergedModuleDeclaration m => this.BuildModule(m),
-        ClassDeclaration c => this.BuildClass(c),
-=======
-        FunctionDeclaration f => [this.BuildFunction(f)],
-        MergedModuleDeclaration m => [this.BuildModule(m)],
         GlobalDeclaration g when g.Syntax.FieldModifier is not null => [this.BuildGlobalField(g)],
         GlobalDeclaration g when g.Syntax.FieldModifier is null => this.BuildGlobalProperty(g),
->>>>>>> 210b6710
+        ClassDeclaration c => this.BuildClass(c),
         _ => throw new ArgumentOutOfRangeException(nameof(declaration)),
     };
 
