using System;
using System.Collections.Generic;
using System.Threading;
using Microsoft.CodeAnalysis;

namespace Draco.SourceGeneration.SyntaxTree;

[Generator]
public sealed class SyntaxTreeSourceGenerator : XmlSourceGenerator
{
    protected override string XmlFileName => "Syntax.xml";
    protected override Type XmlModelType => typeof(XmlTree);

    protected override IEnumerable<KeyValuePair<string, string>> GenerateSources(object xmlModel, CancellationToken cancellationToken)
    {
        var domainModel = Tree.FromXml((XmlTree)xmlModel);

<<<<<<< HEAD
        var greenTreeCode = CodeGenerator.GenerateGreenSyntaxTree(domainModel, cancellationToken);
        var redTreeCode = CodeGenerator.GenerateRedSyntaxTree(domainModel, cancellationToken);
        var quoterCode = CodeGenerator.GenerateQuoter(domainModel, cancellationToken);
=======
        var tokenCode = Template.GenerateTokens(domainModel);
        var greenTreeCode = Template.GenerateGreenTree(domainModel);
        var redTreeCode = Template.GenerateRedTree(domainModel);
>>>>>>> 7eb5dbd4

        return
        [
            new("Tokens.Generated.cs", tokenCode),
            new("GreenSyntaxTree.Generated.cs", greenTreeCode),
            new("RedSyntaxTree.Generated.cs", redTreeCode),
            new("Quoter.Generated.cs", quoterCode),
        ];
    }
}<|MERGE_RESOLUTION|>--- conflicted
+++ resolved
@@ -15,15 +15,9 @@
     {
         var domainModel = Tree.FromXml((XmlTree)xmlModel);
 
-<<<<<<< HEAD
-        var greenTreeCode = CodeGenerator.GenerateGreenSyntaxTree(domainModel, cancellationToken);
-        var redTreeCode = CodeGenerator.GenerateRedSyntaxTree(domainModel, cancellationToken);
-        var quoterCode = CodeGenerator.GenerateQuoter(domainModel, cancellationToken);
-=======
         var tokenCode = Template.GenerateTokens(domainModel);
         var greenTreeCode = Template.GenerateGreenTree(domainModel);
         var redTreeCode = Template.GenerateRedTree(domainModel);
->>>>>>> 7eb5dbd4
 
         return
         [
