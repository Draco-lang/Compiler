using System;
using System.Text.Json;
using System.Text.Json.Serialization;
using Draco.Lsp.Model;

namespace Draco.Lsp.Serialization;

/// <summary>
/// Converter for <see cref="DocumentUri"/>.
/// </summary>
internal sealed class DocumentUriConverter : JsonConverter<DocumentUri>
{
    public override DocumentUri Read(ref Utf8JsonReader reader, Type typeToConvert, JsonSerializerOptions options)
        => new(reader.GetString() ?? string.Empty);

<<<<<<< HEAD
    public override object? ReadJson(JsonReader reader, Type objectType, object? existingValue, JsonSerializer serializer) =>
        new DocumentUri(Uri.UnescapeDataString((string)reader.Value!));
=======
    public override DocumentUri ReadAsPropertyName(ref Utf8JsonReader reader, Type typeToConvert, JsonSerializerOptions options)
        => new(reader.GetString() ?? string.Empty);
>>>>>>> e3247438

    public override void Write(Utf8JsonWriter writer, DocumentUri value, JsonSerializerOptions options)
        => writer.WriteStringValue(value.ToString());

    public override void WriteAsPropertyName(Utf8JsonWriter writer, DocumentUri value, JsonSerializerOptions options)
        => writer.WritePropertyName(value.ToString());
}<|MERGE_RESOLUTION|>--- conflicted
+++ resolved
@@ -11,15 +11,10 @@
 internal sealed class DocumentUriConverter : JsonConverter<DocumentUri>
 {
     public override DocumentUri Read(ref Utf8JsonReader reader, Type typeToConvert, JsonSerializerOptions options)
-        => new(reader.GetString() ?? string.Empty);
+        => new(Uri.UnescapeDataString(reader.GetString() ?? string.Empty));
 
-<<<<<<< HEAD
-    public override object? ReadJson(JsonReader reader, Type objectType, object? existingValue, JsonSerializer serializer) =>
-        new DocumentUri(Uri.UnescapeDataString((string)reader.Value!));
-=======
     public override DocumentUri ReadAsPropertyName(ref Utf8JsonReader reader, Type typeToConvert, JsonSerializerOptions options)
-        => new(reader.GetString() ?? string.Empty);
->>>>>>> e3247438
+        => new(Uri.UnescapeDataString(reader.GetString() ?? string.Empty));
 
     public override void Write(Utf8JsonWriter writer, DocumentUri value, JsonSerializerOptions options)
         => writer.WriteStringValue(value.ToString());
