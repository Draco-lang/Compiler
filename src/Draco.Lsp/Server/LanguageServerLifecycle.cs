using System;
using System.Collections.Generic;
using System.Diagnostics;
using System.Linq;
using System.Reflection;
using System.Text.Json;
using System.Threading.Tasks;
using Draco.Lsp.Attributes;
using Draco.Lsp.Model;

namespace Draco.Lsp.Server;

/// <summary>
/// Handles fundamental LSP lifecycle messages so the user does not have to.
/// </summary>
internal sealed class LanguageServerLifecycle : ILanguageServerLifecycle
{
    private readonly ILanguageServer server;
    private readonly LanguageServerConnection connection;

    private ClientCapabilities clientCapabilities = null!;

    public LanguageServerLifecycle(ILanguageServer server, LanguageServerConnection connection)
    {
        this.server = server;
        this.connection = connection;
    }

    public async Task<InitializeResult> InitializeAsync(InitializeParams param)
    {
        this.clientCapabilities = param.Capabilities;
        await this.server.InitializeAsync(param);
        return new InitializeResult()
        {
            ServerInfo = this.server.Info,
            Capabilities = this.BuildServerCapabilities(),
        };
    }

    public async Task InitializedAsync(InitializedParams param)
    {
        // First, we collect dynamic registration options
        var registrations = this.BuildDynamicRegistrations();

        // Then we register the collected capabilities
        await this.connection.SendRequestAsync<object?>("client/registerCapability", new RegistrationParams()
        {
            Registrations = registrations,
        });

        // Finally, we let the user implementation know
        await this.server.InitializedAsync(param);
    }

    public Task ExitAsync()
    {
        this.connection.Shutdown();
        return Task.CompletedTask;
    }

    private ServerCapabilities BuildServerCapabilities()
    {
        var capabilities = new ServerCapabilities();

        // Go through each capability interface
        foreach (var (attr, capabilityInterface) in this.GetCapabilityInterfaces())
        {
            // Check, if dynamic registration is allowed by the server
            if (!this.AllowRegistration(attr, isDynamic: false)) continue;

            // Get all props with capability attribute and go through them
            foreach (var (regAttr, prop) in GetOptionsPropety<ServerCapabilityAttribute>(capabilityInterface))
            {
                // Get the property value
                var propValue = prop.GetValue(this.server);

                // If the property value is null, we don't register
                if (propValue is null) continue;

                // Non-null, set it
                // Retrieve the capability property from the server capabilities
                var serverCapabilityProp = typeof(ServerCapabilities).GetProperty(regAttr.Property)
                                        ?? throw new InvalidOperationException($"no capability {regAttr.Property} found in server capabilities");

                // Retrieve the capability value defined by the interface
                var capability = prop.GetValue(this.server);
                // We can fill out the appropriate field in the server capabilities
                SetCapability(capabilities, serverCapabilityProp, capability);
            }
        }

        return capabilities;
    }

    private IList<Registration> BuildDynamicRegistrations()
    {
        var registrations = new List<Registration>();

        // Go through each capability interface
        foreach (var (capabilityAttr, capabilityInterface) in this.GetCapabilityInterfaces())
        {
            // Check, if dynamic registration is allowed by the server
            if (!this.AllowRegistration(capabilityAttr, isDynamic: true)) continue;

            // Get all props with registration options attribute and go through them
            foreach (var (regAttr, prop) in GetOptionsPropety<RegistrationOptionsAttribute>(capabilityInterface))
            {
                // Get the property value
                var propValue = prop.GetValue(this.server);

                // If the property value is null, we don't register
                if (propValue is null) continue;

                // Non-null, set it
                // Add it as a registration
                registrations.Add(new()
                {
                    Id = $"reg_{regAttr.Method}",
                    Method = regAttr.Method,
                    RegisterOptions = JsonSerializer.SerializeToElement(propValue),
                });
            }
        }

        return registrations;
    }

    private IEnumerable<(ClientCapabilityAttribute Attribute, Type Interface)> GetCapabilityInterfaces() => this.server
        .GetType()
        .GetInterfaces()
        .Select(i => (Attribute: i.GetCustomAttribute<ClientCapabilityAttribute>(), Interface: i))
        .Where(p => p.Attribute is not null)!;

    private bool AllowRegistration(ClientCapabilityAttribute attrib, bool isDynamic)
    {
        Debug.Assert(this.clientCapabilities is not null);

        var path = attrib.Path.Split('.');

        var currentObj = this.clientCapabilities as object;
        foreach (var prop in path)
        {
            var nextObj = currentObj.GetType().GetProperty(prop)?.GetValue(currentObj);
            // No matter what, we couldn't navigate to the capability
            // The capability isn't supported either way
            if (nextObj is null) return false;
            currentObj = nextObj;
        }

        // We got to the end of the path with a non-null capability object
        // We need to check for a dynamic registration property
        var dynamicReg = currentObj.GetType().GetProperty("DynamicRegistration")?.GetValue(currentObj);
        var supportsDynamic = (dynamicReg as bool?) ?? false;

        // If supports dynamic, we only allow for the dynamic branch to succeed
        // If supports static, we only allow if it doesn't support dynamic
        return isDynamic ? supportsDynamic : !supportsDynamic;
    }

<<<<<<< HEAD
    private static IEnumerable<(TAttribute Attribute, PropertyInfo Property)> GetOptionsPropety<TAttribute>(
        Type capabilityInterface)
=======
    private static IEnumerable<(TAttribute Attribute, PropertyInfo Property)> GetOptionsPropety<TAttribute>(Type capabilityInterface)
>>>>>>> 687dd1ca
        where TAttribute : Attribute => capabilityInterface
        .GetProperties()
        .Select(p => (Attribute: p.GetCustomAttribute<TAttribute>(), Property: p))
        .Where(pair => pair.Attribute is not null)!;

    private static void SetCapability(ServerCapabilities capabilities, PropertyInfo prop, object? capability)
    {
        // If it's null, we can't do anything, and it's already null
        if (capability is null) return;

        var propType = prop.PropertyType;
        var capabilityType = capability.GetType();
        // Unwrap, in case either is nullable
        propType = Nullable.GetUnderlyingType(propType) ?? propType;
        capabilityType = Nullable.GetUnderlyingType(capabilityType) ?? capabilityType;

        // If they are assignable, just assign
        if (capabilityType.IsAssignableTo(propType))
        {
            // Convert for nullability
            prop.SetValue(capabilities, capability);
            return;
        }

        // If the property is a OneOf, we can check if the capability is any of its alternatives
        if (propType.IsAssignableTo(typeof(IOneOf)))
        {
            var genericArgs = propType.GetGenericArguments();
            if (genericArgs.Any(capabilityType.IsAssignableTo))
            {
                // Match, wrap in OneOf
                capability = Activator.CreateInstance(propType, capability);
                prop.SetValue(capabilities, capability);
                return;
            }
        }

        // Illegal
        throw new InvalidCastException($"could not assign capability of type {capabilityType.Name} to property of type {propType.Name}");
    }
}<|MERGE_RESOLUTION|>--- conflicted
+++ resolved
@@ -157,12 +157,7 @@
         return isDynamic ? supportsDynamic : !supportsDynamic;
     }
 
-<<<<<<< HEAD
-    private static IEnumerable<(TAttribute Attribute, PropertyInfo Property)> GetOptionsPropety<TAttribute>(
-        Type capabilityInterface)
-=======
     private static IEnumerable<(TAttribute Attribute, PropertyInfo Property)> GetOptionsPropety<TAttribute>(Type capabilityInterface)
->>>>>>> 687dd1ca
         where TAttribute : Attribute => capabilityInterface
         .GetProperties()
         .Select(p => (Attribute: p.GetCustomAttribute<TAttribute>(), Property: p))
