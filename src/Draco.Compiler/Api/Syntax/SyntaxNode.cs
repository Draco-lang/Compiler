--- conflicted
+++ resolved
@@ -157,7 +157,6 @@
     }
 
     /// <summary>
-<<<<<<< HEAD
     /// Enumerates this subtree, yielding all descendant nodes that are involved with a cursor position.
     /// This differs from <see cref="TraverseSubtreesAtPosition(SyntaxPosition)"/> in a sense, because a
     /// cursor cares about things immediately before or after it.
@@ -187,9 +186,6 @@
 
     /// <summary>
     /// Enumerates this subtree, yielding all descendant nodes intersecting the given range.
-=======
-    /// Enumerates this subtree, yielding all descendant nodes intersecting the given span.
->>>>>>> ef65f944
     /// </summary>
     /// <param name="span">The span to check for intersection with the nodes.</param>
     /// <returns>All subtrees in intersecting <paramref name="span"/> in parent-child order.</returns>
