--- conflicted
+++ resolved
@@ -367,11 +367,6 @@
                 var stringHandle = this.GetStringLiteralHandle((string)c.Value!);
                 this.InstructionEncoder.LoadString(stringHandle);
                 break;
-<<<<<<< HEAD
-=======
-            default:
-                throw new NotImplementedException();
->>>>>>> 54841d56
             }
             // TODO: chars
             else throw new System.NotImplementedException();
