--- conflicted
+++ resolved
@@ -363,7 +363,6 @@
 
     public void EncodeSignatureType(SignatureTypeEncoder encoder, TypeSymbol type)
     {
-<<<<<<< HEAD
         if (ReferenceEquals(type, IntrinsicTypes.Bool)) { encoder.Boolean(); return; }
 
         if (ReferenceEquals(type, IntrinsicTypes.Int8)) { encoder.SByte(); return; }
@@ -380,12 +379,9 @@
         if (ReferenceEquals(type, IntrinsicTypes.Float64)) { encoder.Double(); return; }
 
         if (ReferenceEquals(type, IntrinsicTypes.String)) { encoder.String(); return; }
-=======
-        if (ReferenceEquals(type, IntrinsicSymbols.Bool)) { encoder.Boolean(); return; }
-        if (ReferenceEquals(type, IntrinsicSymbols.Int32)) { encoder.Int32(); return; }
-        if (ReferenceEquals(type, IntrinsicSymbols.Float64)) { encoder.Double(); return; }
-        if (ReferenceEquals(type, IntrinsicSymbols.String)) { encoder.String(); return; }
-        if (ReferenceEquals(type, IntrinsicSymbols.Object)) { encoder.Object(); return; }
+
+        // TODO
+        throw new System.NotImplementedException();
 
         if (type is MetadataTypeSymbol metadataType)
         {
@@ -400,7 +396,6 @@
             this.EncodeSignatureType(encoder.SZArray(), arrayType.ElementType);
             return;
         }
->>>>>>> 54841d56
 
         // TODO
         throw new NotImplementedException();
