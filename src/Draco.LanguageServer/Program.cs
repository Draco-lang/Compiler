using System;
using System.Threading.Tasks;
using Draco.LanguageServer.Handlers;
using Microsoft.Extensions.DependencyInjection;

namespace Draco.LanguageServer;

internal class Program
{
    internal static async Task Main(string[] args)
    {
        var server = await OmniSharp.Extensions.LanguageServer.Server.LanguageServer.From(options => options
            .WithInput(Console.OpenStandardInput())
            .WithOutput(Console.OpenStandardOutput())
            .WithHandler<DracoDocumentHandler>()
            .WithHandler<DracoSemanticTokensHandler>()
            .WithHandler<DracoDocumentFormattingHandler>()
            .WithHandler<DracoGoToDefinitionHandler>()
<<<<<<< HEAD
            .WithHandler<DracoHoverHandler>()
=======
            .WithHandler<DracoFindAllReferencesHandler>()
>>>>>>> 8653fd6a
            .WithServices(services => services
                .AddSingleton<DracoDocumentRepository>()));
        await server.WaitForExit;
    }
}<|MERGE_RESOLUTION|>--- conflicted
+++ resolved
@@ -16,11 +16,8 @@
             .WithHandler<DracoSemanticTokensHandler>()
             .WithHandler<DracoDocumentFormattingHandler>()
             .WithHandler<DracoGoToDefinitionHandler>()
-<<<<<<< HEAD
+            .WithHandler<DracoFindAllReferencesHandler>()
             .WithHandler<DracoHoverHandler>()
-=======
-            .WithHandler<DracoFindAllReferencesHandler>()
->>>>>>> 8653fd6a
             .WithServices(services => services
                 .AddSingleton<DracoDocumentRepository>()));
         await server.WaitForExit;
