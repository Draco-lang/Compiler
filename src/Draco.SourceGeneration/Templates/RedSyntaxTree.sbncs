using System.Collections.Generic;

namespace Draco.Compiler.Api.Syntax;

{{include 'Utils.sbncs'}}
{{include 'Tree.sbncs'}}
{{include 'SyntaxTree.sbncs'}}

{{func to_internal_type(t)}}
    Internal.Syntax.{{string.replace(t, '<', '<Internal.Syntax.')}}
{{end}}

#nullable enable
{{for $node in Nodes}}
    /// <summary>
    /// {{$node.Documentation}}
    /// </summary>
    public {{class_header($node)}}
    {
        {{$fieldFullPosition = 'this.FullPosition'}}
        {{for $field in $node.Fields}}
<<<<<<< HEAD
            {{if $field.Abstract}}
            {{field_prefix($field)}} {get;}
            {{else}}
                {{$backingField = camel_case($field.Name)}}
                {{field_prefix($field)}} =>
                    this.{{$backingField}} ??= ({{$field.Type}})this.Green.{{$field.Name}}{{nullable($field)}}.ToRedNode(this.Tree, this);
                private {{$field.NonNullableType}}? {{$backingField}};
=======
            {{$backingField = camel_case($field.Name)}}
            {{field_prefix($field)}} =>
            {{if $field.IsNullable}}
            Internal.InterlockedUtils.InitializeMaybeNull(
            {{else}}
                Internal.InterlockedUtils.InitializeNull(
            {{end}}
                ref this.{{$backingField}},
                () => ({{$field.Type}})this.Green.{{$field.Name}}{{nullable($field)}}.ToRedNode(this.Tree, this, {{$fieldFullPosition}}));
            private {{$field.NonNullableType}}? {{$backingField}};
            {{if $field.IsNullable}}
                {{$fieldFullPosition += '+ (this.Green.' + $field.Name + '?.FullWidth ?? 0)'}}
            {{else}}
                {{$fieldFullPosition += '+ this.Green.' + $field.Name + '.FullWidth'}}
>>>>>>> e5f308ed
            {{end}}
        {{end}}

        {{if $node.IsAbstract}}
            internal abstract
            {{if $node.Base}}
                override
            {{end}}
            Internal.Syntax.{{$node.Name}} Green { get; }
        {{else}}
            internal override Internal.Syntax.{{$node.Name}} Green { get; }
        {{end}}

        {{children($node)}}

        {{if $node.IsAbstract}}
            {{if $node.Base}}
                internal {{$node.Name}}(
                    SyntaxTree tree,
                    {{Root.Name}}? parent,
                    int fullPosition)
                    : base(tree, parent, fullPosition)
                {
                }
            {{end}}
        {{else}}
            internal {{$node.Name}}(
                SyntaxTree tree,
                {{Root.Name}}? parent,
                int fullPosition,
                Internal.Syntax.{{$node.Name}} green)
                : base(tree, parent, fullPosition)
            {
                this.Green = green;
            }
        {{end}}

        {{accept_functions($node)}}
    }

    {{if !$node.IsAbstract}}
        public static partial class SyntaxFactory
        {
            /// <summary>
            /// Constructs a new <see cref="{{$node.Name}}"/>.
            /// </summary>
            {{~for $field in $node.Fields~}}
                {{~if $field.Documentation~}}
                    /// <param name="{{camel_case($field.Name)}}">
                    /// {{$field.Documentation}}
                    /// </param>
                {{~end~}}
            {{~end~}}
            /// <returns>
            /// The constructed <see cref="{{$node.Name}}"/>.
            /// </returns>
            public static {{$node.Name}} {{remove_suffix($node.Name, 'Syntax')}}(
                {{wrap separated(', ', $node.Fields)}}
                    {{$element.Type}} {{camel_case($element.Name)}}
                {{end}}
            ) => new Internal.Syntax.{{$node.Name}}(
                {{wrap separated(', ', $node.Fields)}}
                    ({{to_internal_type($element.Type)}}){{camel_case($element.Name)}}{{nullable($element)}}.Green
                {{end}}
            ).ToRedNode(null!, null, 0);
        }
    {{end}}
{{end}}

/// <summary>
/// Visitor base class for <see cref="{{Root.Name}}"/>.
/// </summary>
public abstract partial class SyntaxVisitor
{
    {{visitor_functions(Nodes, 'void', null)}}
}

/// <summary>
/// Visitor base class for <see cref="{{Root.Name}}"/>.
/// </summary>
/// <typeparam name="TResult">
/// The return type of the visitor methods.
/// </typeparam>
public abstract partial class SyntaxVisitor<TResult>
{
    {{visitor_functions(Nodes, 'TResult', 'default!')}}
}
#nullable restore<|MERGE_RESOLUTION|>--- conflicted
+++ resolved
@@ -19,30 +19,24 @@
     {
         {{$fieldFullPosition = 'this.FullPosition'}}
         {{for $field in $node.Fields}}
-<<<<<<< HEAD
+            {{$backingField = camel_case($field.Name)}}
             {{if $field.Abstract}}
-            {{field_prefix($field)}} {get;}
+                {{field_prefix($field)}} {get;}
             {{else}}
-                {{$backingField = camel_case($field.Name)}}
                 {{field_prefix($field)}} =>
-                    this.{{$backingField}} ??= ({{$field.Type}})this.Green.{{$field.Name}}{{nullable($field)}}.ToRedNode(this.Tree, this);
+                {{if $field.IsNullable}}
+                Internal.InterlockedUtils.InitializeMaybeNull(
+                {{else}}
+                    Internal.InterlockedUtils.InitializeNull(
+                {{end}}
+                    ref this.{{$backingField}},
+                    () => ({{$field.Type}})this.Green.{{$field.Name}}{{nullable($field)}}.ToRedNode(this.Tree, this, {{$fieldFullPosition}}));
                 private {{$field.NonNullableType}}? {{$backingField}};
-=======
-            {{$backingField = camel_case($field.Name)}}
-            {{field_prefix($field)}} =>
-            {{if $field.IsNullable}}
-            Internal.InterlockedUtils.InitializeMaybeNull(
-            {{else}}
-                Internal.InterlockedUtils.InitializeNull(
-            {{end}}
-                ref this.{{$backingField}},
-                () => ({{$field.Type}})this.Green.{{$field.Name}}{{nullable($field)}}.ToRedNode(this.Tree, this, {{$fieldFullPosition}}));
-            private {{$field.NonNullableType}}? {{$backingField}};
-            {{if $field.IsNullable}}
-                {{$fieldFullPosition += '+ (this.Green.' + $field.Name + '?.FullWidth ?? 0)'}}
-            {{else}}
-                {{$fieldFullPosition += '+ this.Green.' + $field.Name + '.FullWidth'}}
->>>>>>> e5f308ed
+                {{if $field.IsNullable}}
+                    {{$fieldFullPosition += '+ (this.Green.' + $field.Name + '?.FullWidth ?? 0)'}}
+                {{else}}
+                    {{$fieldFullPosition += '+ this.Green.' + $field.Name + '.FullWidth'}}
+                {{end}}
             {{end}}
         {{end}}
 
