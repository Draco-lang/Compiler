{
  "name": "draco-language-support",
  "displayName": "Draco Language Support",
  "description": "Visual Studio Language support for the Draco programming language.",
  "version": "0.0.1",
  "icon": "resources/extension-icon.png",
  "repository": {
    "type": "git",
    "url": "https://github.com/Draco-lang/Compiler"
  },
  "publisher": "Draco language team",
  "engines": {
    "vscode": "^1.72.0"
  },
  "categories": [
    "Programming Languages"
  ],
  "activationEvents": [
    "onLanguage:draco",
    "workspaceContains:**/*.draco",
    "workspaceContains:**/*.dracoproj"
  ],
  "main": "./out/extension.js",
  "contributes": {
    "languages": [
      {
        "id": "draco",
        "aliases": [
          "Draco",
          "draco"
        ],
        "extensions": [
          ".draco"
        ],
        "configuration": "./language-configuration.json",
        "icon": {
          "light": "./resources/draco-source-icon-light.svg",
          "dark": "./resources/draco-source-icon-dark.svg"
        }
      }
    ],
    "grammars": [
      {
        "language": "draco",
        "scopeName": "source.draco",
        "path": "./syntaxes/draco.tmLanguage.json"
      }
    ],
<<<<<<< HEAD
    "commands":[
      {
        "command": "draco.run",
        "title": "Run draco file",
        "icon":"$(run)"
      }
    ],
    "menus": {
      "editor/title/run": [
        {
          "command": "draco.run"
        }
      ]
=======
    "configuration": {
      "title": "Draco configuration",
      "properties": {
        "draco.dotnetCommand": {
          "type": "string",
          "default": "dotnet",
          "description": "The command to invoke the dotnet tool."
        },
        "draco.dracoSdkVersion": {
          "type": "string",
          "default": "*",
          "description": "The package version pattern for the Draco SDK to use."
        },
        "draco.promptOpenSettings": {
          "type": "boolean",
          "default": true,
          "description": "In case of a setting error, should the settings file be prompted for opening."
        },
        "draco.promptInstallDracoLangserver": {
          "type": "boolean",
          "default": true,
          "description": "In case the Draco Language Server was not found, should it be prompted for installation."
        }
      }
>>>>>>> 81efdf61
    }
  },
  "scripts": {
    "copy-grammar": "copyfiles --up --flat ../Draco.SyntaxHighlighting/draco.tmLanguage.json syntaxes",
    "vscode:prepublish": "npm run compile",
    "compile": "(npm run copy-grammar) && (tsc -p ./)",
    "watch": "(npm run compile) && (tsc -watch -p ./)",
    "lint": "eslint src --ext ts"
  },
  "dependencies": {
    "vscode-languageclient": "^8.0.2"
  },
  "devDependencies": {
    "@types/glob": "^7.2.0",
    "@types/mocha": "^9.1.1",
    "@types/node": "16.x",
    "@types/vscode": "^1.72.0",
    "@typescript-eslint/eslint-plugin": "^5.31.0",
    "@typescript-eslint/parser": "^5.31.0",
    "@vscode/test-electron": "^2.1.5",
    "copyfiles": "^2.4.1",
    "eslint": "^8.20.0",
    "glob": "^8.0.3",
    "mocha": "^10.0.0",
    "typescript": "^4.7.4"
  }
}<|MERGE_RESOLUTION|>--- conflicted
+++ resolved
@@ -46,21 +46,6 @@
         "path": "./syntaxes/draco.tmLanguage.json"
       }
     ],
-<<<<<<< HEAD
-    "commands":[
-      {
-        "command": "draco.run",
-        "title": "Run draco file",
-        "icon":"$(run)"
-      }
-    ],
-    "menus": {
-      "editor/title/run": [
-        {
-          "command": "draco.run"
-        }
-      ]
-=======
     "configuration": {
       "title": "Draco configuration",
       "properties": {
@@ -85,7 +70,21 @@
           "description": "In case the Draco Language Server was not found, should it be prompted for installation."
         }
       }
->>>>>>> 81efdf61
+    }
+    ],
+    "commands":[
+      {
+        "command": "draco.run",
+        "title": "Run draco file",
+        "icon":"$(run)"
+      }
+    ],
+    "menus": {
+      "editor/title/run": [
+        {
+          "command": "draco.run"
+        }
+      ]
     }
   },
   "scripts": {
