--- conflicted
+++ resolved
@@ -6,13 +6,8 @@
 using System.Threading.Tasks;
 using Draco.LanguageServer.Handlers;
 using Microsoft.Extensions.DependencyInjection;
-<<<<<<< HEAD
 using Microsoft.Extensions.Logging;
 using OmniSharp.Extensions.LanguageServer.Protocol.Window;
-
-namespace Draco.LanguageServer;
-
-=======
 using NuGet.Common;
 using NuGet.Protocol;
 using NuGet.Protocol.Core.Types;
@@ -29,17 +24,10 @@
     Socket = 4,
 }
 
->>>>>>> a8aba12e
 internal static class Program
 {
-    private static OmniSharp.Extensions.LanguageServer.Server.LanguageServer server;
     internal static async Task Main(string[] args)
     {
-<<<<<<< HEAD
-        server = await OmniSharp.Extensions.LanguageServer.Server.LanguageServer.From(options => options
-            .WithInput(Console.OpenStandardInput())
-            .WithOutput(Console.OpenStandardOutput())
-=======
         var stdioFlag = new Option<bool>(name: "--stdio", description: "A flag to set the transportation option to stdio");
 
         var runCommand = new Command("run", "Runs the language server")
@@ -64,7 +52,6 @@
 
         var server = await OmniSharp.Extensions.LanguageServer.Server.LanguageServer.From(options => options
             .ConfigureTransportKind(transportKind)
->>>>>>> a8aba12e
             .WithHandler<DracoDocumentHandler>()
             .WithHandler<DracoSemanticTokensHandler>()
             .WithHandler<DracoDocumentFormattingHandler>()
@@ -77,37 +64,6 @@
         await server.WaitForExit;
     }
 
-<<<<<<< HEAD
-    private static void LogException(Exception exception)
-    {
-        server.LogError($"Draco language server failed with following error: {exception.Message}");
-    }
-
-    internal static void Try(Action action)
-    {
-        try
-        {
-            action();
-        }
-        catch (Exception ex)
-        {
-            LogException(ex);
-            throw;
-        }
-    }
-
-    internal static T Try<T>(Func<T> action)
-    {
-        try
-        {
-            return action();
-        }
-        catch (Exception ex)
-        {
-            LogException(ex);
-            throw;
-        }
-=======
     internal static async Task CheckForUpdatesAsync()
     {
         // Retrieve the latest and current version
@@ -159,6 +115,36 @@
         Console.Error.WriteLine($"The transport kind {transportKind} is not yet supported");
         Environment.Exit(1);
         return options;
->>>>>>> a8aba12e
+    }
+
+    private static void LogException(Exception exception)
+    {
+        server.LogError($"Draco language server failed with following error: {exception.Message}");
+    }
+
+    internal static void Try(Action action)
+    {
+        try
+        {
+            action();
+        }
+        catch (Exception ex)
+        {
+            LogException(ex);
+            throw;
+        }
+    }
+
+    internal static T Try<T>(Func<T> action)
+    {
+        try
+        {
+            return action();
+        }
+        catch (Exception ex)
+        {
+            LogException(ex);
+            throw;
+        }
     }
 }