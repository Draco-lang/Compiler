--- conflicted
+++ resolved
@@ -328,20 +328,12 @@
             var tokenKind = ident.Span switch
             {
                 "and" => TokenKind.KeywordAnd,
-<<<<<<< HEAD
-                "class" => TokenKind.KeywordClass,
-=======
->>>>>>> 210b6710
                 "else" => TokenKind.KeywordElse,
                 "false" => TokenKind.KeywordFalse,
                 "field" => TokenKind.KeywordField,
                 "for" => TokenKind.KeywordFor,
                 "func" => TokenKind.KeywordFunc,
                 "goto" => TokenKind.KeywordGoto,
-<<<<<<< HEAD
-                "global" => TokenKind.KeywordGlobal,
-=======
->>>>>>> 210b6710
                 "if" => TokenKind.KeywordIf,
                 "import" => TokenKind.KeywordImport,
                 "in" => TokenKind.KeywordIn,
@@ -353,15 +345,10 @@
                 "public" => TokenKind.KeywordPublic,
                 "rem" => TokenKind.KeywordRem,
                 "return" => TokenKind.KeywordReturn,
-<<<<<<< HEAD
                 "this" => TokenKind.KeywordThis,
                 "true" => TokenKind.KeywordTrue,
                 "val" => TokenKind.KeywordVal,
                 "value" => TokenKind.KeywordValue,
-=======
-                "true" => TokenKind.KeywordTrue,
-                "val" => TokenKind.KeywordVal,
->>>>>>> 210b6710
                 "var" => TokenKind.KeywordVar,
                 "while" => TokenKind.KeywordWhile,
                 _ => TokenKind.Identifier,
